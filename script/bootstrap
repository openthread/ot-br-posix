#!/bin/bash
#
#  Copyright (c) 2017, The OpenThread Authors.
#  All rights reserved.
#
#  Redistribution and use in source and binary forms, with or without
#  modification, are permitted provided that the following conditions are met:
#  1. Redistributions of source code must retain the above copyright
#     notice, this list of conditions and the following disclaimer.
#  2. Redistributions in binary form must reproduce the above copyright
#     notice, this list of conditions and the following disclaimer in the
#     documentation and/or other materials provided with the distribution.
#  3. Neither the name of the copyright holder nor the
#     names of its contributors may be used to endorse or promote products
#     derived from this software without specific prior written permission.
#
#  THIS SOFTWARE IS PROVIDED BY THE COPYRIGHT HOLDERS AND CONTRIBUTORS "AS IS"
#  AND ANY EXPRESS OR IMPLIED WARRANTIES, INCLUDING, BUT NOT LIMITED TO, THE
#  IMPLIED WARRANTIES OF MERCHANTABILITY AND FITNESS FOR A PARTICULAR PURPOSE
#  ARE DISCLAIMED. IN NO EVENT SHALL THE COPYRIGHT HOLDER OR CONTRIBUTORS BE
#  LIABLE FOR ANY DIRECT, INDIRECT, INCIDENTAL, SPECIAL, EXEMPLARY, OR
#  CONSEQUENTIAL DAMAGES (INCLUDING, BUT NOT LIMITED TO, PROCUREMENT OF
#  SUBSTITUTE GOODS OR SERVICES; LOSS OF USE, DATA, OR PROFITS; OR BUSINESS
#  INTERRUPTION) HOWEVER CAUSED AND ON ANY THEORY OF LIABILITY, WHETHER IN
#  CONTRACT, STRICT LIABILITY, OR TORT (INCLUDING NEGLIGENCE OR OTHERWISE)
#  ARISING IN ANY WAY OUT OF THE USE OF THIS SOFTWARE, EVEN IF ADVISED OF THE
#  POSSIBILITY OF SUCH DAMAGE.
#
#   Description:
#       This script resolves all dependencies.
#

. "$(dirname "$0")"/_initrc

install_packages_apt()
{
    sudo apt-get update
    sudo apt-get install --no-install-recommends -y \
                         wget \
                         iproute2 \
                         iputils-ping \
<<<<<<< HEAD
                         apt-utils
    sudo apt-get install --no-install-recommends -y build-essential libtool automake autoconf

    with RELEASE || sudo apt-get install --no-install-recommends -y cmake libcpputest-dev
=======
                         apt-utils \
                         libreadline-dev \
                         libncurses-dev
    sudo apt-get install -y build-essential ninja-build cmake

    with RELEASE || sudo apt-get install -y libcpputest-dev
>>>>>>> 0a18ff04

    sudo apt-get install --no-install-recommends -y rsyslog

<<<<<<< HEAD
    # For wpantund
    sudo apt-get install --no-install-recommends -y libdbus-1-dev

    # This is for configuring wpantund
    sudo apt-get install --no-install-recommends -y autoconf-archive

=======
    # For DBus server
    sudo apt-get install -y libdbus-1-dev

>>>>>>> 0a18ff04
    # mDNS
    sudo apt-get install --no-install-recommends -y libavahi-common-dev libavahi-client-dev avahi-daemon

<<<<<<< HEAD
    # Doxygen
    with RELEASE || sudo apt-get install --no-install-recommends -y doxygen

    # For libcoap to generate .sym and .map
    # TODO remove this in release mode
    sudo apt-get install --no-install-recommends -y ctags

=======
>>>>>>> 0a18ff04
    # Boost
    sudo apt-get install --no-install-recommends -y libboost-dev libboost-filesystem-dev libboost-system-dev

    # nat64
    without NAT64 || sudo apt-get install --no-install-recommends -y tayga iptables

    # dns64
    without DNS64 || {
        sudo apt-get install --no-install-recommends -y bind9
        # Resolvconf cannot be installed inside docker environment
        [ -f /.dockerenv ] || sudo apt-get install --no-install-recommends -y resolvconf
    }

    # network-manager
    without NETWORK_MANAGER || sudo apt-get install --no-install-recommends -y network-manager

    # dhcpcd5
    without DHCPV6_PD || {
        # More details can be found in issue: #122
        if [ $PLATFORM = 'raspbian' ]; then
            # TODO should figure out a better way to deal with this
            sudo dpkg -i third_party/dhcpcd/dhcpcd5_6.11.5-1+rpt2_armhf.deb
        else
            sudo apt-get install --no-install-recommends -y dhcpcd5
        fi
    }

    # libjsoncpp
    sudo apt-get install --no-install-recommends -y libjsoncpp-dev
}

install_packages_opkg()
{
    die 'opkg not supported currently'
}

install_packages_rpm()
{
    if have dnf; then
        PM=dnf
    else
        PM=yum
    fi
    sudo $PM install -y gcc gcc-c++
    with RELEASE || sudo $PM install -y cmake ninja-build
    sudo $PM install -y dbus-devel
    sudo $PM install -y avahi avahi-devel
    sudo $PM install -y doxygen
    sudo $PM install -y boost-devel boost-filesystem boost-system
    sudo $PM install -y tayga iptables
    sudo $PM install -y jsoncpp-devel
    sudo $PM install -y wget
}

install_packages_brew()
{
    brew install boost cmake cpputest dbus jsoncpp ninja
}

install_packages_source()
{
    die 'source not supported currently'
}

install_packages()
{
    if have apt-get; then
        install_packages_apt
    elif have rpm; then
        install_packages_rpm
    elif have opkg; then
        install_packages_opkg
    elif have brew; then
        install_packages_brew
    else
        install_packages_source
    fi
}

main()
{
    . $BEFORE_HOOK
    # TODO remove `|| true` after docker hub builder gets its git upgraded
    git submodule update --init --recursive --depth 1 || true
    install_packages
    . $AFTER_HOOK
}

main<|MERGE_RESOLUTION|>--- conflicted
+++ resolved
@@ -39,47 +39,21 @@
                          wget \
                          iproute2 \
                          iputils-ping \
-<<<<<<< HEAD
-                         apt-utils
-    sudo apt-get install --no-install-recommends -y build-essential libtool automake autoconf
-
-    with RELEASE || sudo apt-get install --no-install-recommends -y cmake libcpputest-dev
-=======
                          apt-utils \
                          libreadline-dev \
                          libncurses-dev
     sudo apt-get install -y build-essential ninja-build cmake
 
     with RELEASE || sudo apt-get install -y libcpputest-dev
->>>>>>> 0a18ff04
 
     sudo apt-get install --no-install-recommends -y rsyslog
 
-<<<<<<< HEAD
-    # For wpantund
-    sudo apt-get install --no-install-recommends -y libdbus-1-dev
-
-    # This is for configuring wpantund
-    sudo apt-get install --no-install-recommends -y autoconf-archive
-
-=======
     # For DBus server
     sudo apt-get install -y libdbus-1-dev
 
->>>>>>> 0a18ff04
     # mDNS
     sudo apt-get install --no-install-recommends -y libavahi-common-dev libavahi-client-dev avahi-daemon
 
-<<<<<<< HEAD
-    # Doxygen
-    with RELEASE || sudo apt-get install --no-install-recommends -y doxygen
-
-    # For libcoap to generate .sym and .map
-    # TODO remove this in release mode
-    sudo apt-get install --no-install-recommends -y ctags
-
-=======
->>>>>>> 0a18ff04
     # Boost
     sudo apt-get install --no-install-recommends -y libboost-dev libboost-filesystem-dev libboost-system-dev
 
