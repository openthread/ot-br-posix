--- conflicted
+++ resolved
@@ -84,19 +84,14 @@
         fi
     }
 
-<<<<<<< HEAD
     # nginx
     sudo apt-get install --no-install-recommends -y nginx
-=======
-    # libjsoncpp
-    sudo apt-get install --no-install-recommends -y libjsoncpp1 libjsoncpp-dev
 
     # reference device
     without REFERENCE_DEVICE || sudo apt-get install --no-install-recommends -y radvd
 
     # backbone-router
     without BACKBONE_ROUTER || sudo apt-get install --no-install-recommends -y iptables libnetfilter-queue1 libnetfilter-queue-dev
->>>>>>> f4b8547a
 }
 
 install_packages_opkg()
