#
#  Copyright (c) 2020, The OpenThread Authors.
#  All rights reserved.
#
#  Redistribution and use in source and binary forms, with or without
#  modification, are permitted provided that the following conditions are met:
#  1. Redistributions of source code must retain the above copyright
#     notice, this list of conditions and the following disclaimer.
#  2. Redistributions in binary form must reproduce the above copyright
#     notice, this list of conditions and the following disclaimer in the
#     documentation and/or other materials provided with the distribution.
#  3. Neither the name of the copyright holder nor the
#     names of its contributors may be used to endorse or promote products
#     derived from this software without specific prior written permission.
#
#  THIS SOFTWARE IS PROVIDED BY THE COPYRIGHT HOLDERS AND CONTRIBUTORS "AS IS"
#  AND ANY EXPRESS OR IMPLIED WARRANTIES, INCLUDING, BUT NOT LIMITED TO, THE
#  IMPLIED WARRANTIES OF MERCHANTABILITY AND FITNESS FOR A PARTICULAR PURPOSE
#  ARE DISCLAIMED. IN NO EVENT SHALL THE COPYRIGHT HOLDER OR CONTRIBUTORS BE
#  LIABLE FOR ANY DIRECT, INDIRECT, INCIDENTAL, SPECIAL, EXEMPLARY, OR
#  CONSEQUENTIAL DAMAGES (INCLUDING, BUT NOT LIMITED TO, PROCUREMENT OF
#  SUBSTITUTE GOODS OR SERVICES; LOSS OF USE, DATA, OR PROFITS; OR BUSINESS
#  INTERRUPTION) HOWEVER CAUSED AND ON ANY THEORY OF LIABILITY, WHETHER IN
#  CONTRACT, STRICT LIABILITY, OR TORT (INCLUDING NEGLIGENCE OR OTHERWISE)
#  ARISING IN ANY WAY OUT OF THE USE OF THIS SOFTWARE, EVEN IF ADVISED OF THE
#  POSSIBILITY OF SUCH DAMAGE.
#

<<<<<<< HEAD
add_subdirectory(openthread EXCLUDE_FROM_ALL)

if(OTBR_REST)
    add_subdirectory(angular)
    add_subdirectory(angular-material)
    add_subdirectory(d3js)
    add_subdirectory(cJSON EXCLUDE_FROM_ALL)
    add_subdirectory(http-parser EXCLUDE_FROM_ALL)
    add_subdirectory(mdl)
=======
add_subdirectory(openthread)
if(OTBR_REST)
    add_subdirectory(cJSON)
    add_subdirectory(http-parser)
>>>>>>> f4b8547a
endif()<|MERGE_RESOLUTION|>--- conflicted
+++ resolved
@@ -26,8 +26,7 @@
 #  POSSIBILITY OF SUCH DAMAGE.
 #
 
-<<<<<<< HEAD
-add_subdirectory(openthread EXCLUDE_FROM_ALL)
+add_subdirectory(openthread)
 
 if(OTBR_REST)
     add_subdirectory(angular)
@@ -36,10 +35,4 @@
     add_subdirectory(cJSON EXCLUDE_FROM_ALL)
     add_subdirectory(http-parser EXCLUDE_FROM_ALL)
     add_subdirectory(mdl)
-=======
-add_subdirectory(openthread)
-if(OTBR_REST)
-    add_subdirectory(cJSON)
-    add_subdirectory(http-parser)
->>>>>>> f4b8547a
 endif()