/*
 *    Copyright (c) 2019, The OpenThread Authors.
 *    All rights reserved.
 *
 *    Redistribution and use in source and binary forms, with or without
 *    modification, are permitted provided that the following conditions are met:
 *    1. Redistributions of source code must retain the above copyright
 *       notice, this list of conditions and the following disclaimer.
 *    2. Redistributions in binary form must reproduce the above copyright
 *       notice, this list of conditions and the following disclaimer in the
 *       documentation and/or other materials provided with the distribution.
 *    3. Neither the name of the copyright holder nor the
 *       names of its contributors may be used to endorse or promote products
 *       derived from this software without specific prior written permission.
 *
 *    THIS SOFTWARE IS PROVIDED BY THE COPYRIGHT HOLDERS AND CONTRIBUTORS "AS IS"
 *    AND ANY EXPRESS OR IMPLIED WARRANTIES, INCLUDING, BUT NOT LIMITED TO, THE
 *    IMPLIED WARRANTIES OF MERCHANTABILITY AND FITNESS FOR A PARTICULAR PURPOSE
 *    ARE DISCLAIMED. IN NO EVENT SHALL THE COPYRIGHT HOLDER OR CONTRIBUTORS BE
 *    LIABLE FOR ANY DIRECT, INDIRECT, INCIDENTAL, SPECIAL, EXEMPLARY, OR
 *    CONSEQUENTIAL DAMAGES (INCLUDING, BUT NOT LIMITED TO, PROCUREMENT OF
 *    SUBSTITUTE GOODS OR SERVICES; LOSS OF USE, DATA, OR PROFITS; OR BUSINESS
 *    INTERRUPTION) HOWEVER CAUSED AND ON ANY THEORY OF LIABILITY, WHETHER IN
 *    CONTRACT, STRICT LIABILITY, OR TORT (INCLUDING NEGLIGENCE OR OTHERWISE)
 *    ARISING IN ANY WAY OUT OF THE USE OF THIS SOFTWARE, EVEN IF ADVISED OF THE
 *    POSSIBILITY OF SUCH DAMAGE.
 */

/**
 * @file
 *   This file includes implementation for MDNS service based on mojo.
 */

#include <arpa/inet.h>
#include <unistd.h>

#include <base/at_exit.h>
#include <base/bind.h>
#include <base/bind_helpers.h>
#include <base/command_line.h>
#include <base/logging.h>
#include <mojo/core/embedder/embedder.h>
#include <mojo/core/embedder/scoped_ipc_support.h>

#include "mdns_mojo.hpp"
#include "common/code_utils.hpp"
#include "common/logging.hpp"

namespace otbr {
namespace Mdns {

static otbrError ConvertMdnsResultToOtbrError(chromecast::mojom::MdnsResult aResult)
{
    otbrError error;

    switch (aResult)
    {
    case chromecast::mojom::MdnsResult::SUCCESS:
        error = OTBR_ERROR_NONE;
        break;
    case chromecast::mojom::MdnsResult::NOT_FOUND:
        error = OTBR_ERROR_NOT_FOUND;
        break;
    case chromecast::mojom::MdnsResult::DUPLICATE_SERVICE:
    case chromecast::mojom::MdnsResult::DUPLICATE_HOST:
        error = OTBR_ERROR_DUPLICATED;
        break;
    case chromecast::mojom::MdnsResult::CANNOT_CREATE_RECORDS:
        error = OTBR_ERROR_MDNS;
        break;
    case chromecast::mojom::MdnsResult::INVALID_TEXT:
    case chromecast::mojom::MdnsResult::INVALID_PARAMS:
        error = OTBR_ERROR_INVALID_ARGS;
        break;
    case chromecast::mojom::MdnsResult::NOT_IMPLEMENTED:
        error = OTBR_ERROR_NOT_IMPLEMENTED;
        break;
    default:
        error = OTBR_ERROR_MDNS;
        break;
    }

    return error;
}

void MdnsMojoPublisher::LaunchMojoThreads(void)
{
    otbrLog(OTBR_LOG_INFO, "chromeTask");
    base::CommandLine::Init(0, NULL);
    base::AtExitManager exitManager;

    base::MessageLoopForIO mainLoop;
    base::RunLoop          runLoop;

    mojo::core::Init();
    mojo::core::ScopedIPCSupport ipcSupport(mainLoop.task_runner(),
                                            mojo::core::ScopedIPCSupport::ShutdownPolicy::CLEAN);

    mMojoTaskRunner = mainLoop.task_runner();

    if (!VerifyFileAccess(chromecast::external_mojo::GetBrokerPath().c_str()))
    {
        otbrLog(OTBR_LOG_WARNING, "Cannot access %s, will wait until file is ready",
                chromecast::external_mojo::GetBrokerPath().c_str());
    }

    mMojoTaskRunner->PostTask(FROM_HERE, base::BindOnce(&MdnsMojoPublisher::ConnectToMojo, base::Unretained(this)));

    mMojoCoreThreadQuitClosure = runLoop.QuitClosure();
    runLoop.Run();
}

void MdnsMojoPublisher::TearDownMojoThreads(void)
{
    mConnector      = nullptr;
    mMojoTaskRunner = nullptr;

    mResponder = nullptr;

    mMojoCoreThreadQuitClosure.Run();
}

MdnsMojoPublisher::MdnsMojoPublisher(StateHandler aHandler, void *aContext)
    : mConnector(nullptr)
    , mStateHandler(aHandler)
    , mContext(aContext)
    , mStarted(false)
{
}

void MdnsMojoPublisher::ConnectToMojo(void)
{
    otbrLog(OTBR_LOG_INFO, "Connecting to Mojo");

    if (!VerifyFileAccess(chromecast::external_mojo::GetBrokerPath().c_str()))
    {
        mMojoConnectCb(nullptr);
    }
    else
    {
        MOJO_CONNECTOR_NS::ExternalConnector::Connect(
            chromecast::external_mojo::GetBrokerPath(),
            base::BindOnce(&MdnsMojoPublisher::mMojoConnectCb, base::Unretained(this)));
    }
}

bool MdnsMojoPublisher::VerifyFileAccess(const char *aFile)
{
    return (access(aFile, R_OK) == 0) && (access(aFile, W_OK) == 0);
}

void MdnsMojoPublisher::mMojoConnectCb(std::unique_ptr<MOJO_CONNECTOR_NS::ExternalConnector> aConnector)
{
    if (aConnector)
    {
        otbrLog(OTBR_LOG_INFO, "Mojo connected");
        aConnector->set_connection_error_callback(
            base::BindOnce(&MdnsMojoPublisher::mMojoDisconnectedCb, base::Unretained(this)));
        aConnector->BindInterface("chromecast", &mResponder);
        mConnector = std::move(aConnector);
        mStateHandler(mContext, State::kReady);
    }
    else
    {
        mMojoTaskRunner->PostDelayedTask(FROM_HERE,
                                         base::BindOnce(&MdnsMojoPublisher::ConnectToMojo, base::Unretained(this)),
                                         base::TimeDelta::FromSeconds(kMojoConnectRetrySeconds));
    }
}

void MdnsMojoPublisher::mMojoDisconnectedCb(void)
{
    mConnector = nullptr;
}

otbrError MdnsMojoPublisher::Start(void)
{
    mStarted = true;
    if (mResponder)
    {
        mStateHandler(mContext, State::kReady);
    }
    else if (!mMojoCoreThread)
    {
        mMojoCoreThread = std::make_unique<std::thread>(&MdnsMojoPublisher::LaunchMojoThreads, this);
    }

    return OTBR_ERROR_NONE;
}

bool MdnsMojoPublisher::IsStarted(void) const
{
    return mStarted;
}

void MdnsMojoPublisher::Stop()
{
    if (mResponder)
    {
        mMojoTaskRunner->PostTask(FROM_HERE,
                                  base::BindOnce(&MdnsMojoPublisher::StopPublishTask, base::Unretained(this)));
    }
    mStarted = false;
}

void MdnsMojoPublisher::StopPublishTask(void)
{
    for (const auto &serviceInstancePair : mPublishedServices)
    {
        mResponder->UnregisterServiceInstance(serviceInstancePair.first, serviceInstancePair.second, base::DoNothing());
    }
    mPublishedServices.clear();

    for (const auto &host : mPublishedHosts)
    {
        mResponder->UnregisterHost(host, base::DoNothing());
    }
    mPublishedHosts.clear();
}

otbrError MdnsMojoPublisher::PublishService(const char *   aHostName,
                                            uint16_t       aPort,
                                            const char *   aName,
                                            const char *   aType,
                                            const TxtList &aTxtList)
{
    otbrError                error = OTBR_ERROR_NONE;
    std::vector<std::string> text;
    std::string              name;
    std::string              transport;
    std::string              hostName;
    std::string              instanceName = aName;

    if (aHostName != nullptr)
    {
        hostName = aHostName;
    }

    std::tie(name, transport) = SplitServiceType(aType);

    VerifyOrExit(mConnector != nullptr, error = OTBR_ERROR_MDNS);
    for (const auto &txtEntry : aTxtList)
    {
<<<<<<< HEAD
        const char *name = txtEntry.mName;
        size_t nameLength = txtEntry.mNameLength;
        const char *value = reinterpret_cast<const char *>(txtEntry.mValue);
        size_t valueLength = txtEntry.mValueLength;
=======
        const char *name        = txtEntry.mName;
        size_t      nameLength  = txtEntry.mNameLength;
        const char *value       = reinterpret_cast<const char *>(txtEntry.mValue);
        size_t      valueLength = txtEntry.mValueLength;
>>>>>>> bbba26c0

        text.emplace_back(std::string(name, nameLength) + "=" + std::string(value, value + valueLength));
    }
    mMojoTaskRunner->PostTask(FROM_HERE, base::BindOnce(&MdnsMojoPublisher::PublishServiceTask, base::Unretained(this),
                                                        hostName, name, transport, instanceName, aPort, text));

exit:
    return error;
}

void MdnsMojoPublisher::PublishServiceTask(const std::string &             aHostInstanceName,
                                           const std::string &             aName,
                                           const std::string &             aTransport,
                                           const std::string &             aInstanceName,
                                           uint16_t                        aPort,
                                           const std::vector<std::string> &aText)
{
    mResponder->UnregisterServiceInstance(aName, aInstanceName, base::DoNothing());

<<<<<<< HEAD
    otbrLog(OTBR_LOG_INFO, "register service: instance %s, name %s, protocol %s",
            aInstanceName.c_str(), aName.c_str(), aTransport.c_str());
    mResponder->RegisterServiceInstance(aHostInstanceName, aName, aTransport, aInstanceName, aPort, aText,
        base::BindOnce([](MdnsMojoPublisher *aThis,
                          const std::string &aName,
                          const std::string &aTransport,
                          const std::string &aInstanceName,
                          chromecast::mojom::MdnsResult aResult) {
            otbrError error = ConvertMdnsResultToOtbrError(aResult);

            otbrLog(OTBR_LOG_INFO, "register service result: %d", static_cast<int32_t>(aResult));

            // TODO: Actually, we should call the handles after mDNS probing and announcing.
            // But this is not easy with current mojo mDNS APIs.
            aThis->mMainloopTaskRunner.Post([=]() {
                if (error == OTBR_ERROR_NONE)
                {
                    aThis->mPublishedServices.emplace_back(std::make_pair(aName, aInstanceName));
                }

                if (aThis->mHostHandler != nullptr)
                {
                    aThis->mServiceHandler(aInstanceName.c_str(), (aName + "." + aTransport).c_str(), error, aThis->mHostHandlerContext);
                }
            });
        }, base::Unretained(this), aName, aTransport, aInstanceName));
=======
    otbrLog(OTBR_LOG_INFO, "register service: instance %s, name %s, protocol %s", aInstanceName.c_str(), aName.c_str(),
            aTransport.c_str());
    mResponder->RegisterServiceInstance(
        aHostInstanceName, aName, aTransport, aInstanceName, aPort, aText,
        base::BindOnce(
            [](MdnsMojoPublisher *aThis, const std::string &aName, const std::string &aTransport,
               const std::string &aInstanceName, chromecast::mojom::MdnsResult aResult) {
                otbrError error = ConvertMdnsResultToOtbrError(aResult);

                otbrLog(OTBR_LOG_INFO, "register service result: %d", static_cast<int32_t>(aResult));

                // TODO: Actually, we should call the handles after mDNS probing and announcing.
                // But this is not easy with current mojo mDNS APIs.
                aThis->mMainloopTaskRunner.Post([=]() {
                    if (error == OTBR_ERROR_NONE)
                    {
                        aThis->mPublishedServices.emplace_back(std::make_pair(aName, aInstanceName));
                    }

                    if (aThis->mHostHandler != nullptr)
                    {
                        aThis->mServiceHandler(aInstanceName.c_str(), (aName + "." + aTransport).c_str(), error,
                                               aThis->mHostHandlerContext);
                    }
                });
            },
            base::Unretained(this), aName, aTransport, aInstanceName));
>>>>>>> bbba26c0
}

otbrError MdnsMojoPublisher::UnpublishService(const char *aInstanceName, const char *aType)
{
    otbrError   error = OTBR_ERROR_NONE;
    std::string name  = SplitServiceType(aType).first;

    VerifyOrExit(mConnector != nullptr, error = OTBR_ERROR_MDNS);

    mMojoTaskRunner->PostTask(FROM_HERE, base::BindOnce(&MdnsMojoPublisher::UnpublishServiceTask,
                                                        base::Unretained(this), name, aInstanceName));

exit:
    return error;
}

void MdnsMojoPublisher::UnpublishServiceTask(const std::string &aName, const std::string &aInstanceName)
{
    otbrLog(OTBR_LOG_INFO, "unregister service name %s, instance %s", aName.c_str(), aInstanceName.c_str());

    mResponder->UnregisterServiceInstance(aName, aInstanceName, base::BindOnce([](chromecast::mojom::MdnsResult r) {
                                              otbrLog(OTBR_LOG_INFO, "unregister service result %d",
                                                      static_cast<int32_t>(r));
                                          }));

    for (auto it = mPublishedServices.begin(); it != mPublishedServices.end(); ++it)
    {
        if (it->first == aName && it->second == aInstanceName)
        {
            mPublishedServices.erase(it);
            break;
        }
    }
}

otbrError MdnsMojoPublisher::PublishHost(const char *aName, const uint8_t *aAddress, uint8_t aAddressLength)
{
    otbrError error = OTBR_ERROR_NONE;
    char      ipv6Address[INET6_ADDRSTRLEN];

    // Currently supports only IPv6 addresses for custom host.
    VerifyOrExit(aAddressLength == OTBR_IP6_ADDRESS_SIZE, error = OTBR_ERROR_INVALID_ARGS);
    VerifyOrExit(inet_ntop(AF_INET6, aAddress, ipv6Address, sizeof(ipv6Address)) != nullptr,
                 error = OTBR_ERROR_INVALID_ARGS);

    VerifyOrExit(mConnector != nullptr, error = OTBR_ERROR_MDNS);

    mMojoTaskRunner->PostTask(FROM_HERE, base::BindOnce(&MdnsMojoPublisher::PublishHostTask, base::Unretained(this),
                                                        std::string(aName), std::string(ipv6Address)));

exit:
    return error;
}

void MdnsMojoPublisher::PublishHostTask(const std::string &aInstanceName, const std::string &aIpv6Address)
{
<<<<<<< HEAD
    otbrLog(OTBR_LOG_INFO, "register host: name = %s, address = %s",
            aInstanceName.c_str(), aIpv6Address.c_str());

    mResponder->UnregisterHost(aInstanceName,
        base::BindOnce([=](chromecast::mojom::MdnsResult r) {
            otbrLog(OTBR_LOG_INFO, "unregister host result: %d", static_cast<int32_t>(r));
        }));
    mResponder->RegisterHost(aInstanceName, {aIpv6Address},
        base::BindOnce([](MdnsMojoPublisher *aThis,
                          const std::string &aInstanceName,
                          chromecast::mojom::MdnsResult aResult) {
            otbrError error = ConvertMdnsResultToOtbrError(aResult);

            otbrLog(OTBR_LOG_INFO, "register host result: %d", static_cast<int32_t>(aResult));

            // TODO: Actually, we should call the handles after mDNS probing and announcing.
            // But this is not easy with current mojo mDNS APIs.
            aThis->mMainloopTaskRunner.Post([=]() {
                if (error == OTBR_ERROR_NONE)
                {
                    aThis->mPublishedHosts.emplace_back(aInstanceName);
                }

                if (aThis->mHostHandler != nullptr)
                {
                    aThis->mHostHandler(aInstanceName.c_str(), error, aThis->mHostHandlerContext);
                }
            });
        }, base::Unretained(this), aInstanceName));
=======
    otbrLog(OTBR_LOG_INFO, "register host: name = %s, address = %s", aInstanceName.c_str(), aIpv6Address.c_str());

    mResponder->UnregisterHost(aInstanceName, base::BindOnce([=](chromecast::mojom::MdnsResult r) {
                                   otbrLog(OTBR_LOG_INFO, "unregister host result: %d", static_cast<int32_t>(r));
                               }));
    mResponder->RegisterHost(
        aInstanceName, {aIpv6Address},
        base::BindOnce(
            [](MdnsMojoPublisher *aThis, const std::string &aInstanceName, chromecast::mojom::MdnsResult aResult) {
                otbrError error = ConvertMdnsResultToOtbrError(aResult);

                otbrLog(OTBR_LOG_INFO, "register host result: %d", static_cast<int32_t>(aResult));

                // TODO: Actually, we should call the handles after mDNS probing and announcing.
                // But this is not easy with current mojo mDNS APIs.
                aThis->mMainloopTaskRunner.Post([=]() {
                    if (error == OTBR_ERROR_NONE)
                    {
                        aThis->mPublishedHosts.emplace_back(aInstanceName);
                    }

                    if (aThis->mHostHandler != nullptr)
                    {
                        aThis->mHostHandler(aInstanceName.c_str(), error, aThis->mHostHandlerContext);
                    }
                });
            },
            base::Unretained(this), aInstanceName));
>>>>>>> bbba26c0
}

otbrError MdnsMojoPublisher::UnpublishHost(const char *aName)
{
    otbrError error = OTBR_ERROR_NONE;

    VerifyOrExit(mConnector != nullptr, error = OTBR_ERROR_MDNS);

    mMojoTaskRunner->PostTask(FROM_HERE,
                              base::BindOnce(&MdnsMojoPublisher::UnpublishHostTask, base::Unretained(this), aName));

exit:
    return error;
}

void MdnsMojoPublisher::UnpublishHostTask(const std::string &aInstanceName)
{
    otbrLog(OTBR_LOG_INFO, "unregister host: name = %s", aInstanceName.c_str());

    mResponder->UnregisterHost(aInstanceName, base::BindOnce([=](chromecast::mojom::MdnsResult r) {
                                   otbrLog(OTBR_LOG_INFO, "unregister host result: %d", static_cast<int32_t>(r));
                               }));

    for (auto it = mPublishedHosts.begin(); it != mPublishedHosts.end(); ++it)
    {
        if (*it == aInstanceName)
        {
            mPublishedHosts.erase(it);
            break;
        }
    }
}

void MdnsMojoPublisher::SubscribeService(const std::string &aType, const std::string &aInstanceName)
{
    otbrLog(OTBR_LOG_WARNING, "SubscribeService is not implemented");
}

void MdnsMojoPublisher::UnsubscribeService(const std::string &aType, const std::string &aInstanceName)
{
    otbrLog(OTBR_LOG_WARNING, "UnsubscribeService is not implemented");
}

void MdnsMojoPublisher::SubscribeHost(const std::string &aHostName)
{
    otbrLog(OTBR_LOG_WARNING, "SubscribeHost is not implemented");
}

void MdnsMojoPublisher::UnsubscribeHost(const std::string &aHostName)
{
    otbrLog(OTBR_LOG_WARNING, "UnsubscribeHost is not implemented");
}

void MdnsMojoPublisher::Update(MainloopContext &aMainloop)
{
<<<<<<< HEAD
    otSysMainloopContext mainloop;

    mainloop.mReadFdSet = aReadFdSet;
    mainloop.mWriteFdSet = aWriteFdSet;
    mainloop.mErrorFdSet = aErrorFdSet;
    mainloop.mMaxFd = aMaxFd;
    mainloop.mTimeout = aTimeout;

    mMainloopTaskRunner.UpdateFdSet(mainloop);

    aReadFdSet = mainloop.mReadFdSet;
    aWriteFdSet = mainloop.mWriteFdSet;
    aErrorFdSet = mainloop.mErrorFdSet;
    aMaxFd = mainloop.mMaxFd;
    aTimeout = mainloop.mTimeout;
=======
    mMainloopTaskRunner.Update(aMainloop);
>>>>>>> bbba26c0
}

void MdnsMojoPublisher::Process(const MainloopContext &aMainloop)
{
<<<<<<< HEAD
    otSysMainloopContext mainloop;

    mainloop.mReadFdSet = aReadFdSet;
    mainloop.mWriteFdSet = aWriteFdSet;
    mainloop.mErrorFdSet = aErrorFdSet;

    mMainloopTaskRunner.Process(mainloop);
=======
    mMainloopTaskRunner.Process(aMainloop);
>>>>>>> bbba26c0
}

MdnsMojoPublisher::~MdnsMojoPublisher()
{
    if (mMojoCoreThread)
    {
        mMojoTaskRunner->PostTask(FROM_HERE,
                                  base::BindOnce(&MdnsMojoPublisher::TearDownMojoThreads, base::Unretained(this)));
        mMojoCoreThread->join();
    }
}

std::pair<std::string, std::string> MdnsMojoPublisher::SplitServiceType(const std::string &aType)
{
    std::string            serviceName;
    std::string            serviceProtocol;
    std::string::size_type split = aType.rfind('.');

    // Remove the last trailing dot since the cast mdns will add one
    if (split + 1 == aType.length())
    {
        split = aType.rfind('.', split - 1);
    }

    VerifyOrExit(split != std::string::npos);

    serviceName     = aType.substr(0, split);
    serviceProtocol = aType.substr(split + 1, std::string::npos);

    // Remove the last trailing dot since the cast mdns will add one
    if (serviceProtocol.back() == '.')
    {
        serviceProtocol.erase(serviceProtocol.size() - 1);
    }

exit:
    return {serviceName, serviceProtocol};
}

Publisher *Publisher::Create(int aFamily, const char *aDomain, StateHandler aHandler, void *aContext)
{
    (void)aFamily;
    (void)aDomain;

    return new MdnsMojoPublisher(aHandler, aContext);
}

void Publisher::Destroy(Publisher *aPublisher)
{
    delete aPublisher;
}

} // namespace Mdns
} // namespace otbr<|MERGE_RESOLUTION|>--- conflicted
+++ resolved
@@ -241,17 +241,10 @@
     VerifyOrExit(mConnector != nullptr, error = OTBR_ERROR_MDNS);
     for (const auto &txtEntry : aTxtList)
     {
-<<<<<<< HEAD
-        const char *name = txtEntry.mName;
-        size_t nameLength = txtEntry.mNameLength;
-        const char *value = reinterpret_cast<const char *>(txtEntry.mValue);
-        size_t valueLength = txtEntry.mValueLength;
-=======
         const char *name        = txtEntry.mName;
         size_t      nameLength  = txtEntry.mNameLength;
         const char *value       = reinterpret_cast<const char *>(txtEntry.mValue);
         size_t      valueLength = txtEntry.mValueLength;
->>>>>>> bbba26c0
 
         text.emplace_back(std::string(name, nameLength) + "=" + std::string(value, value + valueLength));
     }
@@ -271,34 +264,6 @@
 {
     mResponder->UnregisterServiceInstance(aName, aInstanceName, base::DoNothing());
 
-<<<<<<< HEAD
-    otbrLog(OTBR_LOG_INFO, "register service: instance %s, name %s, protocol %s",
-            aInstanceName.c_str(), aName.c_str(), aTransport.c_str());
-    mResponder->RegisterServiceInstance(aHostInstanceName, aName, aTransport, aInstanceName, aPort, aText,
-        base::BindOnce([](MdnsMojoPublisher *aThis,
-                          const std::string &aName,
-                          const std::string &aTransport,
-                          const std::string &aInstanceName,
-                          chromecast::mojom::MdnsResult aResult) {
-            otbrError error = ConvertMdnsResultToOtbrError(aResult);
-
-            otbrLog(OTBR_LOG_INFO, "register service result: %d", static_cast<int32_t>(aResult));
-
-            // TODO: Actually, we should call the handles after mDNS probing and announcing.
-            // But this is not easy with current mojo mDNS APIs.
-            aThis->mMainloopTaskRunner.Post([=]() {
-                if (error == OTBR_ERROR_NONE)
-                {
-                    aThis->mPublishedServices.emplace_back(std::make_pair(aName, aInstanceName));
-                }
-
-                if (aThis->mHostHandler != nullptr)
-                {
-                    aThis->mServiceHandler(aInstanceName.c_str(), (aName + "." + aTransport).c_str(), error, aThis->mHostHandlerContext);
-                }
-            });
-        }, base::Unretained(this), aName, aTransport, aInstanceName));
-=======
     otbrLog(OTBR_LOG_INFO, "register service: instance %s, name %s, protocol %s", aInstanceName.c_str(), aName.c_str(),
             aTransport.c_str());
     mResponder->RegisterServiceInstance(
@@ -326,7 +291,6 @@
                 });
             },
             base::Unretained(this), aName, aTransport, aInstanceName));
->>>>>>> bbba26c0
 }
 
 otbrError MdnsMojoPublisher::UnpublishService(const char *aInstanceName, const char *aType)
@@ -383,37 +347,6 @@
 
 void MdnsMojoPublisher::PublishHostTask(const std::string &aInstanceName, const std::string &aIpv6Address)
 {
-<<<<<<< HEAD
-    otbrLog(OTBR_LOG_INFO, "register host: name = %s, address = %s",
-            aInstanceName.c_str(), aIpv6Address.c_str());
-
-    mResponder->UnregisterHost(aInstanceName,
-        base::BindOnce([=](chromecast::mojom::MdnsResult r) {
-            otbrLog(OTBR_LOG_INFO, "unregister host result: %d", static_cast<int32_t>(r));
-        }));
-    mResponder->RegisterHost(aInstanceName, {aIpv6Address},
-        base::BindOnce([](MdnsMojoPublisher *aThis,
-                          const std::string &aInstanceName,
-                          chromecast::mojom::MdnsResult aResult) {
-            otbrError error = ConvertMdnsResultToOtbrError(aResult);
-
-            otbrLog(OTBR_LOG_INFO, "register host result: %d", static_cast<int32_t>(aResult));
-
-            // TODO: Actually, we should call the handles after mDNS probing and announcing.
-            // But this is not easy with current mojo mDNS APIs.
-            aThis->mMainloopTaskRunner.Post([=]() {
-                if (error == OTBR_ERROR_NONE)
-                {
-                    aThis->mPublishedHosts.emplace_back(aInstanceName);
-                }
-
-                if (aThis->mHostHandler != nullptr)
-                {
-                    aThis->mHostHandler(aInstanceName.c_str(), error, aThis->mHostHandlerContext);
-                }
-            });
-        }, base::Unretained(this), aInstanceName));
-=======
     otbrLog(OTBR_LOG_INFO, "register host: name = %s, address = %s", aInstanceName.c_str(), aIpv6Address.c_str());
 
     mResponder->UnregisterHost(aInstanceName, base::BindOnce([=](chromecast::mojom::MdnsResult r) {
@@ -442,7 +375,6 @@
                 });
             },
             base::Unretained(this), aInstanceName));
->>>>>>> bbba26c0
 }
 
 otbrError MdnsMojoPublisher::UnpublishHost(const char *aName)
@@ -498,40 +430,12 @@
 
 void MdnsMojoPublisher::Update(MainloopContext &aMainloop)
 {
-<<<<<<< HEAD
-    otSysMainloopContext mainloop;
-
-    mainloop.mReadFdSet = aReadFdSet;
-    mainloop.mWriteFdSet = aWriteFdSet;
-    mainloop.mErrorFdSet = aErrorFdSet;
-    mainloop.mMaxFd = aMaxFd;
-    mainloop.mTimeout = aTimeout;
-
-    mMainloopTaskRunner.UpdateFdSet(mainloop);
-
-    aReadFdSet = mainloop.mReadFdSet;
-    aWriteFdSet = mainloop.mWriteFdSet;
-    aErrorFdSet = mainloop.mErrorFdSet;
-    aMaxFd = mainloop.mMaxFd;
-    aTimeout = mainloop.mTimeout;
-=======
     mMainloopTaskRunner.Update(aMainloop);
->>>>>>> bbba26c0
 }
 
 void MdnsMojoPublisher::Process(const MainloopContext &aMainloop)
 {
-<<<<<<< HEAD
-    otSysMainloopContext mainloop;
-
-    mainloop.mReadFdSet = aReadFdSet;
-    mainloop.mWriteFdSet = aWriteFdSet;
-    mainloop.mErrorFdSet = aErrorFdSet;
-
-    mMainloopTaskRunner.Process(mainloop);
-=======
     mMainloopTaskRunner.Process(aMainloop);
->>>>>>> bbba26c0
 }
 
 MdnsMojoPublisher::~MdnsMojoPublisher()
