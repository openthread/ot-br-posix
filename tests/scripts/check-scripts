#!/bin/bash
#
#  Copyright (c) 2018, The OpenThread Authors.
#  All rights reserved.
#
#  Redistribution and use in source and binary forms, with or without
#  modification, are permitted provided that the following conditions are met:
#  1. Redistributions of source code must retain the above copyright
#     notice, this list of conditions and the following disclaimer.
#  2. Redistributions in binary form must reproduce the above copyright
#     notice, this list of conditions and the following disclaimer in the
#     documentation and/or other materials provided with the distribution.
#  3. Neither the name of the copyright holder nor the
#     names of its contributors may be used to endorse or promote products
#     derived from this software without specific prior written permission.
#
#  THIS SOFTWARE IS PROVIDED BY THE COPYRIGHT HOLDERS AND CONTRIBUTORS "AS IS"
#  AND ANY EXPRESS OR IMPLIED WARRANTIES, INCLUDING, BUT NOT LIMITED TO, THE
#  IMPLIED WARRANTIES OF MERCHANTABILITY AND FITNESS FOR A PARTICULAR PURPOSE
#  ARE DISCLAIMED. IN NO EVENT SHALL THE COPYRIGHT HOLDER OR CONTRIBUTORS BE
#  LIABLE FOR ANY DIRECT, INDIRECT, INCIDENTAL, SPECIAL, EXEMPLARY, OR
#  CONSEQUENTIAL DAMAGES (INCLUDING, BUT NOT LIMITED TO, PROCUREMENT OF
#  SUBSTITUTE GOODS OR SERVICES; LOSS OF USE, DATA, OR PROFITS; OR BUSINESS
#  INTERRUPTION) HOWEVER CAUSED AND ON ANY THEORY OF LIABILITY, WHETHER IN
#  CONTRACT, STRICT LIABILITY, OR TORT (INCLUDING NEGLIGENCE OR OTHERWISE)
#  ARISING IN ANY WAY OUT OF THE USE OF THIS SOFTWARE, EVEN IF ADVISED OF THE
#  POSSIBILITY OF SUCH DAMAGE.
#

set -eux

check_otbr_agent()
{
    sudo dbus-send --system \
        --dest=org.freedesktop.DBus \
        --type=method_call \
        --print-reply \
        /org/freedesktop/DBus \
        org.freedesktop.DBus.ListNames | grep -q '"io.openthread.BorderRouter.wpan0"'
}

check_upstart()
{
    echo 'Verify Upstart notification'
    UPSTART_JOB=otbr-agent sudo -E otbr-agent -d7 -v "spinel+hdlc+forkpty://$(command -v ot-rcp)?forkpty-arg=2" &
    sleep 2
    UPSTART_JOB_PID=$!

    if [[ "$(ps --no-headers -o s "${UPSTART_JOB_PID}")" != T ]]; then
        echo 'otbr-agent is not in Stopped state'
        false
    fi

    echo 'Continue otbr-agent'
    sudo pkill -SIGCONT -P "${UPSTART_JOB_PID}"
    sudo kill -SIGCONT "${UPSTART_JOB_PID}"
    sleep 2

    if [[ "$(ps --no-headers -o s "${UPSTART_JOB_PID}")" == T ]]; then
        echo 'otbr-agent did not continue'
        false
    fi
    sudo pkill -P "${UPSTART_JOB_PID}"
    wait
}

main()
{
    RELEASE=1 ./script/bootstrap
    ./script/bootstrap
    INFRA_IF_NAME=eth0 BACKBONE_ROUTER=0 NAT64=1 ./script/setup
    # re-run to ensure the script can run successfully multiple times
    INFRA_IF_NAME=eth0 BACKBONE_ROUTER=0 NAT64=1 ./script/setup
    SOCAT_OUTPUT=/tmp/ot-socat

    if ! command -v ot-rcp; then
        make -f third_party/openthread/repo/examples/Makefile-simulation DISABLE_DOC=1 TargetTuple=otbr
        export PATH=$PATH:output/otbr/bin
    fi

    check_upstart

    socat -d -d pty,raw,echo=0 pty,raw,echo=0 >/dev/null 2>$SOCAT_OUTPUT &
    while true; do
        if [[ "$(head -n2 $SOCAT_OUTPUT | wc -l)" == 2 ]]; then
            RCP_PTY=$(head -n1 $SOCAT_OUTPUT | grep -o '/dev/.\+')
            HOST_PTY=$(head -n2 $SOCAT_OUTPUT | tail -n1 | grep -o '/dev/.\+')
            break
        fi
        echo 'Waiting for socat ready...'
        sleep 1
    done
    echo "RCP_PTY: ${RCP_PTY}"
    echo "HOST_PTY: ${HOST_PTY}"

<<<<<<< HEAD
    if ! command -v ot-rcp; then
        third_party/openthread/repo/script/cmake-build simulation -DOT_COVERAGE=OFF
        PATH=$PATH:build/simulation/examples/apps/ncp
    fi

=======
>>>>>>> 36b7af6f
    # shellcheck disable=SC2094
    ot-rcp 1 >"${RCP_PTY}" <"${RCP_PTY}" &

    INFRA_IF_NAME=eth0 RADIO_URL="spinel+hdlc+uart://${HOST_PTY}" ./script/console &
    SERVICES_PID=$!
    sudo service tayga start
    echo 'Waiting for services to be ready...'
    sleep 30
    check_otbr_agent
    netstat -an | grep 80
    pidof tayga
    kill "${SERVICES_PID}"
    sudo killall otbr-web || true
    sudo killall otbr-agent || true
    sudo service tayga stop || true
    killall ot-rcp
    killall socat
    jobs
    echo 'Waiting for services to end...'
    wait
}

main "$@"<|MERGE_RESOLUTION|>--- conflicted
+++ resolved
@@ -74,8 +74,8 @@
     SOCAT_OUTPUT=/tmp/ot-socat
 
     if ! command -v ot-rcp; then
-        make -f third_party/openthread/repo/examples/Makefile-simulation DISABLE_DOC=1 TargetTuple=otbr
-        export PATH=$PATH:output/otbr/bin
+        third_party/openthread/repo/script/cmake-build simulation -DOT_COVERAGE=OFF
+        PATH=$PATH:build/simulation/examples/apps/ncp
     fi
 
     check_upstart
@@ -93,14 +93,6 @@
     echo "RCP_PTY: ${RCP_PTY}"
     echo "HOST_PTY: ${HOST_PTY}"
 
-<<<<<<< HEAD
-    if ! command -v ot-rcp; then
-        third_party/openthread/repo/script/cmake-build simulation -DOT_COVERAGE=OFF
-        PATH=$PATH:build/simulation/examples/apps/ncp
-    fi
-
-=======
->>>>>>> 36b7af6f
     # shellcheck disable=SC2094
     ot-rcp 1 >"${RCP_PTY}" <"${RCP_PTY}" &
 
