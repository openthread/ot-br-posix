#
#  Copyright (c) 2018, The OpenThread Authors.
#  All rights reserved.
#
#  Redistribution and use in source and binary forms, with or without
#  modification, are permitted provided that the following conditions are met:
#  1. Redistributions of source code must retain the above copyright
#     notice, this list of conditions and the following disclaimer.
#  2. Redistributions in binary form must reproduce the above copyright
#     notice, this list of conditions and the following disclaimer in the
#     documentation and/or other materials provided with the distribution.
#  3. Neither the name of the copyright holder nor the
#     names of its contributors may be used to endorse or promote products
#     derived from this software without specific prior written permission.
#
#  THIS SOFTWARE IS PROVIDED BY THE COPYRIGHT HOLDERS AND CONTRIBUTORS "AS IS"
#  AND ANY EXPRESS OR IMPLIED WARRANTIES, INCLUDING, BUT NOT LIMITED TO, THE
#  IMPLIED WARRANTIES OF MERCHANTABILITY AND FITNESS FOR A PARTICULAR PURPOSE
#  ARE DISCLAIMED. IN NO EVENT SHALL THE COPYRIGHT HOLDER OR CONTRIBUTORS BE
#  LIABLE FOR ANY DIRECT, INDIRECT, INCIDENTAL, SPECIAL, EXEMPLARY, OR
#  CONSEQUENTIAL DAMAGES (INCLUDING, BUT NOT LIMITED TO, PROCUREMENT OF
#  SUBSTITUTE GOODS OR SERVICES; LOSS OF USE, DATA, OR PROFITS; OR BUSINESS
#  INTERRUPTION) HOWEVER CAUSED AND ON ANY THEORY OF LIABILITY, WHETHER IN
#  CONTRACT, STRICT LIABILITY, OR TORT (INCLUDING NEGLIGENCE OR OTHERWISE)
#  ARISING IN ANY WAY OUT OF THE USE OF THIS SOFTWARE, EVEN IF ADVISED OF THE
#  POSSIBILITY OF SUCH DAMAGE.
#

LOCAL_PATH := $(call my-dir)

<<<<<<< HEAD
include $(LOCAL_PATH)/third_party/nest/mdns/mdns_mojom.mk
=======
ifeq ($(OTBR_ENABLE_ANDROID_MK),1)

ifneq ($(OTBR_PROJECT_ANDROID_MK),)
include $(OTBR_PROJECT_ANDROID_MK)
endif
>>>>>>> df907343

include $(CLEAR_VARS)

LOCAL_MODULE_CLASS := STATIC_LIBRARIES
LOCAL_MODULE := libotbr-dbus-client
LOCAL_MODULE_TAGS := eng

LOCAL_CFLAGS += -Wall -Wextra -Wno-unused-parameter

LOCAL_C_INCLUDES := \
    $(LOCAL_PATH)/include \
    $(LOCAL_PATH)/src \
    external/openthread/include \

LOCAL_SRC_FILES = \
    src/dbus/client/client_error.cpp \
    src/dbus/client/thread_api_dbus.cpp \
    src/dbus/common/dbus_message_helper.cpp \
    src/dbus/common/dbus_message_helper_openthread.cpp \
    src/dbus/common/error.cpp \

LOCAL_EXPORT_C_INCLUDE_DIRS := \
    $(LOCAL_PATH)/src \
    $(LOCAL_PATH)/include \

LOCAL_SHARED_LIBRARIES += libdbus

include $(BUILD_STATIC_LIBRARY)

include $(CLEAR_VARS)

$(LOCAL_PATH)/src/dbus/server/dbus_thread_object.cpp: $(LOCAL_PATH)/src/dbus/server/introspect.hpp

$(LOCAL_PATH)/src/dbus/server/introspect.hpp: $(LOCAL_PATH)/src/dbus/server/introspect.xml
	echo 'R"INTROSPECT(' > $@
	cat $+ >> $@
	echo ')INTROSPECT"' >> $@


LOCAL_MODULE_CLASS := EXECUTABLES
LOCAL_MODULE := otbr-agent
LOCAL_MODULE_TAGS := eng
LOCAL_SHARED_LIBRARIES := libdbus

ifneq ($(ANDROID_NDK),1)
LOCAL_SHARED_LIBRARIES += libcutils
endif

LOCAL_C_INCLUDES := \
    $(LOCAL_PATH)/include \
    $(LOCAL_PATH)/src \
    external/libchrome \
    external/gtest/include \
    external/openthread/include \
    external/openthread/src \
    external/openthread/src/posix/platform/include \
    $(OTBR_PROJECT_INCLUDES)

LOCAL_CFLAGS += -Wall -Wextra -Wno-unused-parameter
LOCAL_CFLAGS += \
    -DOTBR_PACKAGE_VERSION=\"0.2.0\" \
    -DOTBR_ENABLE_DBUS_SERVER=1 \
    -DOTBR_DBUS_INTROSPECT_FILE=\"\" \
    $(OTBR_PROJECT_CFLAGS) \

LOCAL_CPPFLAGS += -std=c++14

LOCAL_SRC_FILES := \
    src/agent/agent_instance.cpp \
    src/agent/instance_params.cpp \
    src/agent/border_agent.cpp \
    src/agent/main.cpp \
    src/agent/ncp_openthread.cpp \
    src/agent/thread_helper.cpp \
    src/common/logging.cpp \
    src/dbus/common/dbus_message_dump.cpp \
    src/dbus/common/dbus_message_helper.cpp \
    src/dbus/common/dbus_message_helper_openthread.cpp \
    src/dbus/common/error.cpp \
    src/dbus/server/dbus_agent.cpp \
    src/dbus/server/dbus_object.cpp \
    src/dbus/server/dbus_thread_object.cpp \
    src/dbus/server/error_helper.cpp \
    src/utils/event_emitter.cpp \
    src/utils/hex.cpp \
    src/utils/strcpy_utils.cpp \

LOCAL_STATIC_LIBRARIES += \
    libopenthread-ncp \
    libopenthread-cli \
    ot-core \

LOCAL_LDLIBS := \
    -lutil

ifeq ($(OTBR_MDNS),mDNSResponder)
LOCAL_SRC_FILES += \
    src/mdns/mdns_mdnssd.cpp \

LOCAL_SHARED_LIBRARIES += libmdnssd
else
ifeq ($(OTBR_MDNS),mojo)
LOCAL_CFLAGS += \
    -DOTBR_ENABLE_MDNS_MOJO=1 \
    $(NULL)

LOCAL_SRC_FILES += \
    third_party/nest/mdns/mdns_mojo.cpp \
    $(NULL)

# The generated header files are not in dependency chain.
# Force dependency here
LOCAL_ADDITIONAL_DEPENDENCIES += $(LOCAL_PATH)/src/dbus/server/introspect.hpp
LOCAL_STATIC_LIBRARIES += libmdns_mojom
LOCAL_SHARED_LIBRARIES += libchrome libmojo
endif
endif

LOCAL_SRC_FILES += $(OTBR_PROJECT_SRC_FILES)
LOCAL_STATIC_LIBRARIES += $(OTBR_PROJECT_STATIC_LIBRARIES)
LOCAL_SHARED_LIBRARIES += $(OTBR_PROJECT_SHARED_LIBRARIES)

include $(BUILD_EXECUTABLE)

include $(CLEAR_VARS)

LOCAL_MODULE_CLASS := ETC
LOCAL_MODULE := otbr-agent.conf
LOCAL_MODULE_TAGS := eng

LOCAL_MODULE_PATH := $(TARGET_OUT_ETC)/dbus-1/system.d
LOCAL_SRC_FILES := src/agent/otbr-agent.conf
$(LOCAL_PATH)/src/agent/otbr-agent.conf: $(LOCAL_PATH)/src/agent/otbr-agent.conf.in
	sed -e 's/@OTBR_AGENT_USER@/root/g' -e 's/@OTBR_AGENT_GROUP@/root/g' $< > $@

include $(BUILD_PREBUILT)
endif # ifeq ($(OTBR_ENABLE_ANDROID_MK),1)<|MERGE_RESOLUTION|>--- conflicted
+++ resolved
@@ -28,15 +28,11 @@
 
 LOCAL_PATH := $(call my-dir)
 
-<<<<<<< HEAD
-include $(LOCAL_PATH)/third_party/nest/mdns/mdns_mojom.mk
-=======
 ifeq ($(OTBR_ENABLE_ANDROID_MK),1)
 
 ifneq ($(OTBR_PROJECT_ANDROID_MK),)
 include $(OTBR_PROJECT_ANDROID_MK)
 endif
->>>>>>> df907343
 
 include $(CLEAR_VARS)
 
@@ -137,22 +133,6 @@
     src/mdns/mdns_mdnssd.cpp \
 
 LOCAL_SHARED_LIBRARIES += libmdnssd
-else
-ifeq ($(OTBR_MDNS),mojo)
-LOCAL_CFLAGS += \
-    -DOTBR_ENABLE_MDNS_MOJO=1 \
-    $(NULL)
-
-LOCAL_SRC_FILES += \
-    third_party/nest/mdns/mdns_mojo.cpp \
-    $(NULL)
-
-# The generated header files are not in dependency chain.
-# Force dependency here
-LOCAL_ADDITIONAL_DEPENDENCIES += $(LOCAL_PATH)/src/dbus/server/introspect.hpp
-LOCAL_STATIC_LIBRARIES += libmdns_mojom
-LOCAL_SHARED_LIBRARIES += libchrome libmojo
-endif
 endif
 
 LOCAL_SRC_FILES += $(OTBR_PROJECT_SRC_FILES)
