--- conflicted
+++ resolved
@@ -50,11 +50,6 @@
 #include "common/types.hpp"
 #include "rest/rest_web_server.hpp"
 
-<<<<<<< HEAD
-=======
-#include "agent/ncp_openthread.hpp"
-#include "rest/rest_web_server.hpp"
->>>>>>> 1a36b42c
 #if OTBR_ENABLE_DBUS_SERVER
 #include "dbus/server/dbus_agent.hpp"
 using otbr::DBus::DBusAgent;
@@ -134,11 +129,7 @@
         FD_ZERO(&mainloop.mErrorFdSet);
 
         aInstance.UpdateFdSet(mainloop);
-<<<<<<< HEAD
         restWebServer->UpdateFdSet(mainloop);
-=======
-        restWebServer->UpdateFdSet(mainloop.mReadFdSet, mainloop.mMaxFd, mainloop.mTimeout);
->>>>>>> 1a36b42c
 
 #if OTBR_ENABLE_DBUS_SERVER
         dbusAgent->UpdateFdSet(mainloop.mReadFdSet, mainloop.mWriteFdSet, mainloop.mErrorFdSet, mainloop.mMaxFd,
@@ -168,11 +159,7 @@
             UbusProcess(mainloop.mReadFdSet);
 #endif
             aInstance.Process(mainloop);
-<<<<<<< HEAD
             restWebServer->Process(mainloop);
-=======
-            restWebServer->Process(mainloop.mReadFdSet);
->>>>>>> 1a36b42c
 
 #if OTBR_ENABLE_DBUS_SERVER
             dbusAgent->Process(mainloop.mReadFdSet, mainloop.mWriteFdSet, mainloop.mErrorFdSet);
