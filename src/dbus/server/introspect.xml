<!DOCTYPE node PUBLIC "-//freedesktop//DTD D-BUS Object Introspection 1.0//EN"
 "http://www.freedesktop.org/standards/dbus/1.0/introspect.dtd">
<node>
  <interface name="io.openthread.BorderRouter">
    <!-- Scan: Perform a Thread network scan.
      @scan_result: array of scan results.

      The result struture definition is:
      <literallayout>
        struct {
          uint64 ext_address
          uint16 panid
          uint16 channel
          uint16 rssi
          uint8 lqi
        }
      </literallayout>
    -->
    <method name="Scan">
      <arg name="scan_result" type="a(tqqqy)" direction="out"/>
    </method>

    <!-- Energy Scan: Perform a Thread energy scan.
      @scanDuration: The 32-bit duration time for the scan of each channel, in milliseconds.

      @result: array of energy scan results.

      The result struture definition is:
      <literallayout>
        struct {
          uint8  channel
          int8_t max_rssi
        }
      </literallayout>
    -->
    <method name="EnergyScan">
      <arg name="scanduration" type="u"/>
      <arg name="result" type="a(yy)" direction="out"/>
    </method>

    <!-- Attach: Attach the current device to the Thread network.
      @networkkey: The 128-bit network network key, empty for random.
      @panid: The 16-bit panid, UINT16_MAX for any.
      @networkname: The Thread network name.
      @extpanid: The 64-bit extended panid, UINT64_MAX for random.
      @pskc: The 128-bit pre-shared key for commissione, empty for random.
      @channel_mask: The bitwise channel mask, will randomly select a valid channel.

      You can also call this method with no arugment to use the current active network dataset.
    -->
    <method name="Attach">
      <arg name="networkkey" type="ay"/>
      <arg name="panid" type="q"/>
      <arg name="networkname" type="s"/>
      <arg name="extpanid" type="t"/>
      <arg name="pskc" type="ay"/>
      <arg name="channel_mask" type="u"/>
    </method>

    <!-- AttachAllNodesTo: Request to attach all nodes to the specified Thread network.
      @dataset: The Operational Dataset that contains parameter values of the Thread network
                to attach to. It must be a full dataset.
      @delay_ms: The delay between the method returns and the dataset takes effect, in
                 milliseconds. If this value is 0, then the node is attached to the given network
                 when this method returns. If this value is not 0, then the node is attached to
                 its existing network when this method returns, and will attach to the given
                 network after the delay.
    -->
    <method name="AttachAllNodesTo">
      <arg name="dataset" type="ay"/>
      <arg name="delay_ms" type="x" direction="out"/>
    </method>

    <!-- Detach: Detach the current device from the Thread network. -->
    <method name="Detach">
    </method>

    <!-- PermitUnsecureJoin: Allow joining the network via unsecure traffic temporarily.
      @port: The port of the unsecure traffic.
      @timeout: The timeout for the permission.
    -->
    <method name="PermitUnsecureJoin">
      <arg name="port" type="q"/>
      <arg name="timeout" type="u"/>
    </method>

    <!-- JoinerStart: Start Thread joining.
      @pskd: The pre-shared key for the device.
      @provision_url: The url for further provision.
      @vendor vendor_name: The current device vendor name.
      @vendor vendor_model: The current device model.
      @vendor vendor_sw_version: The current device software version.
      @vendor vendor_data: The additional vendor data.
    -->
    <method name="JoinerStart">
      <arg name="pskd" type="s"/>
      <arg name="provision_url" type="s"/>
      <arg name="vendor_name" type="s"/>
      <arg name="vendor_model" type="s"/>
      <arg name="vendor_sw_version" type="s"/>
      <arg name="vendor_data" type="s"/>
    </method>

    <!-- JoinerStop: Stop Thread joining. -->
    <method name="JoinerStop">
    </method>

    <!-- FactoryReset: Perform a factory reset, will wipe all Thread persistent data. -->
    <method name="FactoryReset">
    </method>

    <!-- Reset: Perform a reset, will try to resume the network after reset. -->
    <method name="Reset">
    </method>

    <!-- AddExternalRoute: Add an external border routing rule to the network.
      @prefix: The prefix for border routing.

      This will make the current device act as the border router for the prefix.
      The prefix structure is:
      <literallayout>
        struct {
          struct {
            uint8[] prefix_bytes
            uint8 prefix_length
          }
          uint16 rloc // Not used
          uint8 preference
          bool stable
          bool next_hop_is_self // Not used
        }
      </literallayout>
    -->
    <method name="AddExternalRoute">
      <arg name="prefix" type="((ayy)qybb)"/>
    </method>

    <!-- RemoveExternalRoute: Remove an external border routing rule from the network.
      @prefix: The prefix for border routing.

      The prefix structure is:
      <literallayout>
        struct {
          uint8[] prefix_bytes
          uint8 prefix_length
        }
      </literallayout>
    -->
    <method name="RemoveExternalRoute">
      <arg name="prefix" type="(ayy)"/>
    </method>

    <!-- AddOnMeshPrefix: Add an on-mesh prefix to the network.
      @prefix: The on-mesh prefix.

      The on-mesh prefix structure is:
      <literallayout>
        struct {
          struct {
            uint8[] prefix_bytes
            uint8 prefix_length
          }
          byte preference
          struct {
            boolean preferred
            boolean slaac
            boolean dhcp
            boolean configure
            boolean default_route
            boolean on_mesh
            boolean stable
          }
        }
      </literallayout>
    -->
    <method name="AddOnMeshPrefix">
      <arg name="prefix" type="((ayy)y(bbbbbbb))"/>
    </method>

    <!-- RemoveOnMeshPrefix: Remove an on-mesh prefix from the network.
      @prefix: The on-mesh prefix.

      The prefix structure is:
      <literallayout>
        struct {
          uint8[] prefix_bytes
          uint8 prefix_length
        }
      </literallayout>
    -->
    <method name="RemoveOnMeshPrefix">
      <arg name="prefix" type="(ayy)"/>
    </method>

    <!-- UpdateMeshCopTxt: Update multiple entries in the TXT record.
      @key: The key of the entry.
      @value: The value of the entry.

      The prefix structure is:
      <literallayout>
        struct {
          string key
          uint8[] value
        }
      </literallayout>
    -->
    <method name="UpdateVendorMeshCopTxtEntries">
      <arg name="update" type="a(say)" direction="in"/>
    </method>

    <!-- GetProperties: Get one or more OpenThread properties.
      @properties: Names of properties.
    -->
    <method name="GetProperties">
      <arg name="properties" type="as" direction="in"/>
    </method>

    <!-- LeaveNetwork: Detach from the network and forget the credentials. -->
    <method name="LeaveNetwork">
    </method>

    <method name="SetNat64Enabled">
      <arg name="enable" type="b" direction="in"/>
    </method>

    <!-- MeshLocalPrefix: The /64 mesh-local prefix.  -->
    <property name="MeshLocalPrefix" type="ay" access="readwrite">
      <annotation name="org.freedesktop.DBus.Property.EmitsChangedSignal" value="false"/>
    </property>

    <!-- LegacyULAPrefix: The /64 legacy prefix.  -->
    <property name="LegacyULAPrefix" type="ay" access="readwrite">
      <annotation name="org.freedesktop.DBus.Property.EmitsChangedSignal" value="false"/>
    </property>

    <!-- LinkMode: The current link mode.
      <literallayout>
      struct {
        bool rx_on_when_idle    //whether the radio receiving is on when idle
        bool device_type        //ftd or mtd
        bool network_data       //full or stable
      }
      </literallayout>
    -->
    <property name="LinkMode" type="(bbb)" access="readwrite">
      <annotation name="org.freedesktop.DBus.Property.EmitsChangedSignal" value="false"/>
    </property>

    <!-- DeviceRole: The current device role.
      Possible values are:
      <literallayout>
        0: Disabled
        1: Detached
        2: Child
        3: Router
        4: Leader
      </literallayout>
    -->
    <property name="DeviceRole" type="s" access="read">
      <annotation name="org.freedesktop.DBus.Property.EmitsChangedSignal" value="true"/>
    </property>

    <!-- NetworkName: The network name. -->
    <property name="NetworkName" type="s" access="read">
      <annotation name="org.freedesktop.DBus.Property.EmitsChangedSignal" value="false"/>
    </property>

    <!-- PanId: The pan ID. -->
    <property name="PanId" type="q" access="read">
      <annotation name="org.freedesktop.DBus.Property.EmitsChangedSignal" value="false"/>
    </property>

    <!-- ExtPanId: The extended pan ID. -->
    <property name="ExtPanId" type="t" access="read">
      <annotation name="org.freedesktop.DBus.Property.EmitsChangedSignal" value="false"/>
    </property>

    <!-- Channel: The current network channel, from 11 to 26 -->
    <property name="Channel" type="q" access="read">
      <annotation name="org.freedesktop.DBus.Property.EmitsChangedSignal" value="false"/>
    </property>

    <!-- CcaFailureRate: The Clear Channel Assessment failure rate. -->
    <property name="CcaFailureRate" type="q" access="read">
      <annotation name="org.freedesktop.DBus.Property.EmitsChangedSignal" value="false"/>
    </property>

    <!-- MacCounters: The mac layer statistic counters.
      The counter structure definition:
      <literallayout>
        struct {
          uint32 tx_total;
          uint32 tx_unicast;
          uint32 tx_broadcast;
          uint32 tx_ack_requested;
          uint32 tx_acked;
          uint32 tx_no_ack_requested;
          uint32 tx_data;
          uint32 tx_data_poll;
          uint32 tx_beacon;
          uint32 tx_beacon_request;
          uint32 tx_other;
          uint32 tx_retry;
          uint32 tx_err_cca;
          uint32 tx_err_abort;
          uint32 tx_busy_channel;
          uint32 rx_total;
          uint32 rx_unicast;
          uint32 rx_broadcast;
          uint32 rx_data;
          uint32 rx_data_poll;
          uint32 rx_beacon;
          uint32 rx_beacon_request;
          uint32 rx_other;
          uint32 rx_address_filtered;
          uint32 rx_dest_address_filtered;
          uint32 rx_duplicated;
          uint32 rx_err_no_frame;
          uint32 rx_err_unknown_neighbor;
          uint32 rx_err_invalid_src_addr;
          uint32 rx_err_sec;
          uint32 rx_err_fcs;
          uint32 rx_err_other;
        }
      </literallayout>
    -->
    <property name="MacCounters" type="(uuuuuuuuuuuuuuuuuuuuuuuuuuuuuuuu)" access="read">
      <annotation name="org.freedesktop.DBus.Property.EmitsChangedSignal" value="false"/>
    </property>

    <!-- LinkCounters: The link statistic counters.
      The counter structure definition:
      <literallayout>
        struct {
          uint32 ip_tx_success;
          uint32 ip_rx_success;
          uint32 ip_tx_failure;
          uint32 ip_rx_failure;
        }
      </literallayout>
    -->
    <property name="LinkCounters" type="(uuuu)" access="read">
      <annotation name="org.freedesktop.DBus.Property.EmitsChangedSignal" value="false"/>
    </property>

    <!-- LinkSupportedChannelMask: The bitwise link supported channel mask -->
    <property name="LinkSupportedChannelMask" type="u" access="read">
      <annotation name="org.freedesktop.DBus.Property.EmitsChangedSignal" value="false"/>
    </property>

    <!-- Rloc16: The 16-bit routing locator -->
    <property name="Rloc16" type="q" access="read">
      <annotation name="org.freedesktop.DBus.Property.EmitsChangedSignal" value="false"/>
    </property>

    <!-- ExtendedAddress: The 64-bit extended address -->
    <property name="ExtendedAddress" type="t" access="read">
      <annotation name="org.freedesktop.DBus.Property.EmitsChangedSignal" value="false"/>
    </property>

    <!-- RouterID: The current router ID -->
    <property name="RouterID" type="y" access="read">
      <annotation name="org.freedesktop.DBus.Property.EmitsChangedSignal" value="false"/>
    </property>

    <!-- LeaderData: The network leader data.
      The structure definition:
      <literallayout>
        struct {
          uint32_t mPartitionId;       // Partition ID
          uint8_t  mWeighting;         // Leader Weight
          uint8_t  mDataVersion;       // Full Network Data Version
          uint8_t  mStableDataVersion; // Stable Network Data Version
          uint8_t  mLeaderRouterId;    // Leader Router ID
        }
      </literallayout>
    -->
    <property name="LeaderData" type="(uyyyy)" access="read">
      <annotation name="org.freedesktop.DBus.Property.EmitsChangedSignal" value="false"/>
    </property>

    <!-- NetworkData: The network data. -->
    <property name="NetworkData" type="ay" access="read">
      <annotation name="org.freedesktop.DBus.Property.EmitsChangedSignal" value="false"/>
    </property>

    <!-- StableNetworkData: The stable network data. -->
    <property name="StableNetworkData" type="ay" access="read">
      <annotation name="org.freedesktop.DBus.Property.EmitsChangedSignal" value="false"/>
    </property>

    <!-- LocalLeaderWeight: The leader weight of the current node. -->
    <property name="LocalLeaderWeight" type="y" access="read">
      <annotation name="org.freedesktop.DBus.Property.EmitsChangedSignal" value="false"/>
    </property>

    <!-- ChannelMonitorSampleCount: The number of the collected samples from the channel monitor -->
    <property name="ChannelMonitorSampleCount" type="u" access="read">
      <annotation name="org.freedesktop.DBus.Property.EmitsChangedSignal" value="false"/>
    </property>

    <!-- ChannelMonitorChannelQualityMap: The channel monitor statistics data.
      The structure definition:
      <literallayout>
        struct {
          uint8_t  mChannel;
          uint16_t mOccupancy;
        }
      </literallayout>
    -->
    <property name="ChannelMonitorChannelQualityMap" type="a(yq)" access="read">
      <annotation name="org.freedesktop.DBus.Property.EmitsChangedSignal" value="false"/>
    </property>

    <!-- ChildTable: The node's child table as an array of child entry structure.
      The child entry structure definition:
      <literallayout>
        struct {
          uint64_t mExtAddress;         // IEEE 802.15.4 Extended Address
          uint32_t mTimeout;            // Timeout
          uint32_t mAge;                // Time last heard
          uint16_t mRloc16;             // RLOC16
          uint16_t mChildId;            // Child ID
          uint8_t  mNetworkDataVersion; // Network Data Version
          uint8_t  mLinkQualityIn;      // Link Quality In
          int8_t   mAverageRssi;        // Average RSSI
          int8_t   mLastRssi;           // Last observed RSSI
          uint16_t mFrameErrorRate;     // Frame error rate (0xffff->100%). Requires error tracking feature.
          uint16_t mMessageErrorRate;   // (IPv6) msg error rate (0xffff->100%). Requires error tracking feature.
          bool     mRxOnWhenIdle;       // rx-on-when-idle
          bool     mFullThreadDevice;   // Full Thread Device
          bool     mFullNetworkData;    // Full Network Data
          bool     mIsStateRestoring;   // Is in restoring state
        }
      </literallayout>
    -->
    <property name="ChildTable" type="a(tuuqqyyyyqqbbbb)" access="read">
      <annotation name="org.freedesktop.DBus.Property.EmitsChangedSignal" value="false"/>
    </property>

    <!-- NeighborTable: The node's neighbor table as an array of neighbor entry structure.
      The neighbor entry structure definition:
      <literallayout>
        struct {
          uint64_t mExtAddress;        // IEEE 802.15.4 Extended Address
          uint32_t mAge;               // Time last heard
          uint16_t mRloc16;            // RLOC16
          uint32_t mLinkFrameCounter;  // Link Frame Counter
          uint32_t mMleFrameCounter;   // MLE Frame Counter
          uint8_t  mLinkQualityIn;     // Link Quality In
          int8_t   mAverageRssi;       // Average RSSI
          int8_t   mLastRssi;          // Last observed RSSI
          uint16_t mFrameErrorRate;    // Frame error rate (0xffff->100%). Requires error tracking feature.
          uint16_t mMessageErrorRate;  // (IPv6) msg error rate (0xffff->100%). Requires error tracking feature.
          bool     mRxOnWhenIdle;      // rx-on-when-idle
          bool     mFullThreadDevice;  // Full Thread Device
          bool     mFullNetworkData;   // Full Network Data
          bool     mIsChild;           // Is the neighbor a child
        }
      </literallayout>
    -->
    <property name="NeighborTable" type="a(tuquuyyyqqbbbb)" access="read">
      <annotation name="org.freedesktop.DBus.Property.EmitsChangedSignal" value="false"/>
    </property>

    <!-- PartitionId: The network partition ID. -->
    <property name="PartitionId" type="u" access="read">
      <annotation name="org.freedesktop.DBus.Property.EmitsChangedSignal" value="false"/>
    </property>

    <!-- InstantRssi: The RSSI of the last received packet. -->
    <property name="InstantRssi" type="y" access="read">
      <annotation name="org.freedesktop.DBus.Property.EmitsChangedSignal" value="false"/>
    </property>

    <!-- RadioTxPower: The radio transmit power. -->
    <property name="RadioTxPower" type="y" access="read">
      <annotation name="org.freedesktop.DBus.Property.EmitsChangedSignal" value="false"/>
    </property>

    <!-- ExternalRoutes: The list of current external route rules.
      External route rule structure definition:
      <literallayout>
        struct {
          struct {
            uint8[] prefix_bytes
            uint8 prefix_length
          }
          uint16 rloc
          uint8 preference
          bool stable
          bool next_hop_is_self
        }
      </literallayout>
    -->
    <property name="ExternalRoutes" type="((ayy)qybb)" access="read">
      <annotation name="org.freedesktop.DBus.Property.EmitsChangedSignal" value="false"/>
    </property>

    <!-- OnMeshPrefixes: The list of current on-mesh prefixes.
      on-mesh prefix structure definition:
      <literallayout>
        struct {
          struct {
            uint8[] prefix_bytes
            uint8 prefix_length
          }
          uint16 rloc
          uint8 preference
          bool is_preferred
          bool is_slaac
          bool is_dhcp
          bool is_configure
          bool is_default_route
          bool is_on_mesh
          bool is_stable
          bool is_nd_dns
          bool is_dp
        }
      </literallayout>
    -->
    <property name="OnMeshPrefixes" type="a((ayy)qybbbbbbbbb)" access="read">
      <annotation name="org.freedesktop.DBus.Property.EmitsChangedSignal" value="false"/>
    </property>

    <!-- ActiveDatasetTlvs: The Thread active dataset tlv in binary form. -->
    <property name="ActiveDatasetTlvs" type="ay" access="readwrite">
      <annotation name="org.freedesktop.DBus.Property.EmitsChangedSignal" value="false"/>
    </property>

     <!-- FeatureFlagListData: The Thread feature flags (defined as proto/feature_flag.proto)
      in binary form. -->
    <property name="FeatureFlagListData" type="ay" access="readwrite">
      <annotation name="org.freedesktop.DBus.Property.EmitsChangedSignal" value="false"/>
    </property>

    <!-- RadioRegion: The radio region code in ISO 3166-1. -->
    <property name="RadioRegion" type="s" access="readwrite">
      <annotation name="org.freedesktop.DBus.Property.EmitsChangedSignal" value="false"/>
    </property>

    <!-- SrpServerInfo: The SRP server information.
      <literallayout>
        struct {
          uint8 state
          uint16 port
          uint8 address_mode
          struct {  // hosts
            uint32 fresh_count
            uint32 deleted_count
            uint64 lease_time_total
            uint64 key_lease_time_total
            uint64 remaining_lease_time_total
            uint64 remaining_key_lease_time_total
          }
          struct {  // services
            uint32 fresh_count
            uint32 deleted_count
            uint64 lease_time_total
            uint64 key_lease_time_total
            uint64 remaining_lease_time_total
            uint64 remaining_key_lease_time_total
          }
          struct {  // response counters
            uint32 success
            uint32 server_failure
            uint32 format_error
            uint32 name_exists
            uint32 refused
            uint32 other
          }
        }
      </literallayout>
    -->
    <property name="SrpServerInfo" type="(yqy(uutttt)(uutttt)(uuuuuu))" access="read">
      <annotation name="org.freedesktop.DBus.Property.EmitsChangedSignal" value="false"/>
    </property>
    <!-- DnssdCounters: The DNS-SD counters
    <literallayout>
        struct {
          uint32 success
          uint32 server_failure
          uint32 format_error
          uint32 name_error
          uint32 not_implemented
          uint32 other
          uint32 resolved_by_srp
        }
      </literallayout>
    -->
    <property name="DnssdCounters" type="(uuuuuuu)" access="read">
      <annotation name="org.freedesktop.DBus.Property.EmitsChangedSignal" value="false"/>
    </property>

    <!-- MdnsTelemetryInfo: The MDNS information
    <literallayout>
        struct {
          struct {  // host registration responses
            uint32 success
            uint32 not_found
            uint32 invalid_args
            uint32 duplicated
            uint32 not_implemented
            uint32 unknown_error
          }
          struct {  // service registration responses
            uint32 success
            uint32 not_found
            uint32 invalid_args
            uint32 duplicated
            uint32 not_implemented
            uint32 unknown_error
          }
          struct {  // host resolution responses
            uint32 success
            uint32 not_found
            uint32 invalid_args
            uint32 duplicated
            uint32 not_implemented
            uint32 unknown_error
          }
          struct {  // service resolution responses
            uint32 success
            uint32 not_found
            uint32 invalid_args
            uint32 duplicated
            uint32 not_implemented
            uint32 unknown_error
          }
          uint32 host_registration_ema_latency
          uint32 service_registration_ema_latency
          uint32 host_resolution_ema_latency
          uint32 service_resolution_ema_latency
        }
      </literallayout>
    -->
    <property name="MdnsTelemetryInfo" type="(uuuuuu)(uuuuuu)(uuuuuu)(uuuuuu)uuuu" access="read">
      <annotation name="org.freedesktop.DBus.Property.EmitsChangedSignal" value="false"/>
    </property>

    <!-- OtHostVersion: The version string of the host build. -->
    <property name="OtHostVersion" type="s" access="read">
      <annotation name="org.freedesktop.DBus.Property.EmitsChangedSignal" value="false"/>
    </property>

    <!-- OtRcpVersion: The version string of the RCP firmware. -->
    <property name="OtRcpVersion" type="s" access="read">
      <annotation name="org.freedesktop.DBus.Property.EmitsChangedSignal" value="false"/>
    </property>

    <!-- ThreadVersion: The Thread protocol version. -->
    <property name="ThreadVersion" type="q" access="read">
      <annotation name="org.freedesktop.DBus.Property.EmitsChangedSignal" value="false"/>
    </property>

    <!-- Eui64: The IEEE EUI-64 of this Thread interface. -->
    <property name="Eui64" type="t" access="read">
      <annotation name="org.freedesktop.DBus.Property.EmitsChangedSignal" value="false"/>
    </property>

    <!-- RadioSpinelMetrics: The radio spinel metrics
    <literallayout>
        struct {
          uint32_t mRcpTimeoutCount;         // The number of RCP timeouts.
          uint32_t mRcpUnexpectedResetCount; // The number of RCP unexcepted resets.
          uint32_t mRcpRestorationCount;     // The number of RCP restorations.
          uint32_t mSpinelParseErrorCount;   // The number of spinel frame parse errors.
        }
      </literallayout>
    -->
    <property name="RadioSpinelMetrics" type="(uuuu)" access="read">
      <annotation name="org.freedesktop.DBus.Property.EmitsChangedSignal" value="false"/>
    </property>

    <!-- RcpInterfaceMetrics: The RCP interface metrics
    <literallayout>
        struct {
          uint8_t  mRcpInterfaceType;             // The RCP interface type.
          uint64_t mTransferredFrameCount;        // The number of transferred frames.
          uint64_t mTransferredValidFrameCount;   // The number of transferred valid frames.
          uint64_t mTransferredGarbageFrameCount; // The number of transferred garbage frames.
          uint64_t mRxFrameCount;                 // The number of received frames.
          uint64_t mRxFrameByteCount;             // The number of received bytes.
          uint64_t mTxFrameCount;                 // The number of transmitted frames.
          uint64_t mTxFrameByteCount;             // The number of transmitted bytes.
        }
      </literallayout>
    -->
    <property name="RcpInterfaceMetrics" type="(yttttttt)" access="read">
      <annotation name="org.freedesktop.DBus.Property.EmitsChangedSignal" value="false"/>
    </property>

    <!-- Uptime: The number of milliseconds since OpenThread instance was initialized. -->
    <property name="Uptime" type="t" access="read">
      <annotation name="org.freedesktop.DBus.Property.EmitsChangedSignal" value="false"/>
    </property>

    <!-- RadioCoexMetrics: The radio coexistence metrics
    <literallayout>
        struct {
          uint32_t mNumGrantGlitch;                     // Number of grant glitches.
          uint32_t mNumTxRequest;                       // Number of tx requests.
          uint32_t mNumTxGrantImmediate;                // Number of tx requests while grant was active.
          uint32_t mNumTxGrantWait;                     // Number of tx requests while grant was inactive.
          uint32_t mNumTxGrantWaitActivated;            // Number of tx requests while grant was inactive that were ultimately granted.
          uint32_t mNumTxGrantWaitTimeout;              // Number of tx requests while grant was inactive that timed out.
          uint32_t mNumTxGrantDeactivatedDuringRequest; // Number of tx that were in progress when grant was deactivated.
          uint32_t mNumTxDelayedGrant;                  // Number of tx requests that were not granted within 50us.
          uint32_t mAvgTxRequestToGrantTime;            // Average time in usec from tx request to grant.
          uint32_t mNumRxRequest;                       // Number of rx requests.
          uint32_t mNumRxGrantImmediate;                // Number of rx requests while grant was active.
          uint32_t mNumRxGrantWait;                     // Number of rx requests while grant was inactive.
          uint32_t mNumRxGrantWaitActivated;            // Number of rx requests while grant was inactive that were ultimately granted.
          uint32_t mNumRxGrantWaitTimeout;              // Number of rx requests while grant was inactive that timed out.
          uint32_t mNumRxGrantDeactivatedDuringRequest; // Number of rx that were in progress when grant was deactivated.
          uint32_t mNumRxDelayedGrant;                  // Number of rx requests that were not granted within 50us.
          uint32_t mAvgRxRequestToGrantTime;            // Average time in usec from rx request to grant.
          uint32_t mNumRxGrantNone;                     // Number of rx requests that completed without receiving grant.
          bool     mStopped;                            // Stats collection stopped due to saturation.
        }
      </literallayout>
    -->
    <property name="RadioCoexMetrics" type="(uuuuuuuuuuuuuuuuuub)" access="read">
      <annotation name="org.freedesktop.DBus.Property.EmitsChangedSignal" value="false"/>
    </property>

<<<<<<< HEAD
    <!-- Nat64State: The state of NAT64
    <literallayout>
    struct {
        string mPrefixManagerState;
        string mTranslatorState;
    }
    </literallayout>
    -->
    <property name="Nat64State" type="(ss)" access="read">
      <annotation name="org.freedesktop.DBus.Property.EmitsChangedSignal" value="false"/>
    </property>

    <!-- Nat64Mappings: The state of NAT64
    <literallayout>
    struct
    {
      uint64_t mId;                // The unique id for a mapping session.
      uint8_t[] mIp4;             // The IPv4 address of the mapping.
      uint8_t[] mIp6;             // The IPv6 address of the mapping.
      uint32_t   mRemainingTimeMs; // Remaining time before expiry in milliseconds.

      struct
      {
        struct
        {
          uint64_t m4To6Packets; ///< Number of packets translated from IPv4 to IPv6.
          uint64_t m4To6Bytes;   ///< Sum of size of packets translated from IPv4 to IPv6.
          uint64_t m6To4Packets; ///< Number of packets translated from IPv6 to IPv4.
          uint64_t m6To4Bytes;   ///< Sum of size of packets translated from IPv6 to IPv4.
        } mTotal; ///< Counters for sum of all protocols.

        struct
        {
          uint64_t m4To6Packets; ///< Number of packets translated from IPv4 to IPv6.
          uint64_t m4To6Bytes;   ///< Sum of size of packets translated from IPv4 to IPv6.
          uint64_t m6To4Packets; ///< Number of packets translated from IPv6 to IPv4.
          uint64_t m6To4Bytes;   ///< Sum of size of packets translated from IPv6 to IPv4.
        } mIcmp;  ///< Counters for ICMP and ICMPv6.

        struct
        {
          uint64_t m4To6Packets; ///< Number of packets translated from IPv4 to IPv6.
          uint64_t m4To6Bytes;   ///< Sum of size of packets translated from IPv4 to IPv6.
          uint64_t m6To4Packets; ///< Number of packets translated from IPv6 to IPv4.
          uint64_t m6To4Bytes;   ///< Sum of size of packets translated from IPv6 to IPv4.
        } mUdp;   ///< Counters for UDP.

        struct
        {
          uint64_t m4To6Packets; ///< Number of packets translated from IPv4 to IPv6.
          uint64_t m4To6Bytes;   ///< Sum of size of packets translated from IPv4 to IPv6.
          uint64_t m6To4Packets; ///< Number of packets translated from IPv6 to IPv4.
          uint64_t m6To4Bytes;   ///< Sum of size of packets translated from IPv6 to IPv4.
        } mTcp;   ///< Counters for TCP.
      } mCounters;
    }
    </literallayout>
    -->
    <property name="Nat64Mappings" type="a(tayayu((tttt)(tttt)(tttt)(tttt)))" access="read">
      <annotation name="org.freedesktop.DBus.Property.EmitsChangedSignal" value="false"/>
    </property>

    <!-- Nat64TrafficCounters: The state of NAT64
    <literallayout>
    struct
    {
      struct
      {
        uint64_t m4To6Packets; ///< Number of packets translated from IPv4 to IPv6.
        uint64_t m4To6Bytes;   ///< Sum of size of packets translated from IPv4 to IPv6.
        uint64_t m6To4Packets; ///< Number of packets translated from IPv6 to IPv4.
        uint64_t m6To4Bytes;   ///< Sum of size of packets translated from IPv6 to IPv4.
      } mTotal; ///< Counters for sum of all protocols.

      struct
      {
        uint64_t m4To6Packets; ///< Number of packets translated from IPv4 to IPv6.
        uint64_t m4To6Bytes;   ///< Sum of size of packets translated from IPv4 to IPv6.
        uint64_t m6To4Packets; ///< Number of packets translated from IPv6 to IPv4.
        uint64_t m6To4Bytes;   ///< Sum of size of packets translated from IPv6 to IPv4.
      } mIcmp;  ///< Counters for ICMP and ICMPv6.

      struct
      {
        uint64_t m4To6Packets; ///< Number of packets translated from IPv4 to IPv6.
        uint64_t m4To6Bytes;   ///< Sum of size of packets translated from IPv4 to IPv6.
        uint64_t m6To4Packets; ///< Number of packets translated from IPv6 to IPv4.
        uint64_t m6To4Bytes;   ///< Sum of size of packets translated from IPv6 to IPv4.
      } mUdp;   ///< Counters for UDP.

      struct
      {
        uint64_t m4To6Packets; ///< Number of packets translated from IPv4 to IPv6.
        uint64_t m4To6Bytes;   ///< Sum of size of packets translated from IPv4 to IPv6.
        uint64_t m6To4Packets; ///< Number of packets translated from IPv6 to IPv4.
        uint64_t m6To4Bytes;   ///< Sum of size of packets translated from IPv6 to IPv4.
      } mTcp;   ///< Counters for TCP.
    } mCounters;
    </literallayout>
    -->
    <property name="Nat64TrafficCounters" type="((tttt)(tttt)(tttt)(tttt))" access="read">
      <annotation name="org.freedesktop.DBus.Property.EmitsChangedSignal" value="false"/>
    </property>

    <!-- Nat64ErrorCounters: The state of NAT64
    <literallayout>
    struct
    {
      struct
      {
        uint64_t m4To6Packets; ///< Number of packets translated from IPv4 to IPv6.
        uint64_t m6To4Packets; ///< Number of packets translated from IPv6 to IPv4.
      } mUnknown;          ///< Packet drop for unknown reasons.

      struct
      {
        uint64_t m4To6Packets; ///< Number of packets translated from IPv4 to IPv6.
        uint64_t m6To4Packets; ///< Number of packets translated from IPv6 to IPv4.
      } mIllegalPacket;    ///< Packet drop due to failed to parse the datagram.

      struct
      {
        uint64_t m4To6Packets; ///< Number of packets translated from IPv4 to IPv6.
        uint64_t m6To4Packets; ///< Number of packets translated from IPv6 to IPv4.
      } mUnsupportedProto; ///< Packet drop due to unsupported IP protocol.

      struct
      {
        uint64_t m4To6Packets; ///< Number of packets translated from IPv4 to IPv6.
        uint64_t m6To4Packets; ///< Number of packets translated from IPv6 to IPv4.
      } mNoMapping;        ///< Packet drop due to no mappings found or mapping pool exhausted.
    }
    </literallayout>
    -->
    <property name="Nat64ErrorCounters" type="((tt)(tt)(tt)(tt))" access="read">
=======
    <!-- BorderRoutingCounters: The counters for inbound/outbound packets
    <literallayout>
        struct {
          struct {  // inbound unicast
            uint64 packets
            uint64 bytes
          }
          struct {  // inbound multicast
            uint64 packets
            uint64 bytes
          }
          struct {  // outbound unicast
            uint64 packets
            uint64 bytes
          }
          struct {  // outbound multicast
            uint64 packets
            uint64 bytes
          }
        }
    </literallayout>
    -->
    <property name="BorderRoutingCounters" type="((tt)(tt)(tt)(tt))" access="read">
>>>>>>> e2aaf0f9
      <annotation name="org.freedesktop.DBus.Property.EmitsChangedSignal" value="false"/>
    </property>

  </interface>

  <interface name="org.freedesktop.DBus.Properties">
    <method name="Get">
      <arg name="interface" direction="in" type="s"/>
      <arg name="property" direction="in" type="s"/>
      <arg name="value" direction="out" type="v"/>
    </method>

    <method name="GetAll">
      <arg name="interface" direction="in" type="s"/>
      <arg name="properties" direction="out" type="a{sv}"/>
    </method>

    <method name="Set">
      <arg name="interface" direction="in" type="s"/>
      <arg name="property" direction="in" type="s"/>
      <arg name="value" direction="in" type="v"/>
    </method>

    <signal name="PropertiesChanged">
      <arg type="s" name="interface"/>
      <arg type="a{sv}" name="changed_properties"/>
      <arg type="as" name="invalidated_properties"/>
    </signal>
  </interface>
</node><|MERGE_RESOLUTION|>--- conflicted
+++ resolved
@@ -724,7 +724,6 @@
       <annotation name="org.freedesktop.DBus.Property.EmitsChangedSignal" value="false"/>
     </property>
 
-<<<<<<< HEAD
     <!-- Nat64State: The state of NAT64
     <literallayout>
     struct {
@@ -860,7 +859,9 @@
     </literallayout>
     -->
     <property name="Nat64ErrorCounters" type="((tt)(tt)(tt)(tt))" access="read">
-=======
+      <annotation name="org.freedesktop.DBus.Property.EmitsChangedSignal" value="false"/>
+    </property>
+
     <!-- BorderRoutingCounters: The counters for inbound/outbound packets
     <literallayout>
         struct {
@@ -884,7 +885,6 @@
     </literallayout>
     -->
     <property name="BorderRoutingCounters" type="((tt)(tt)(tt)(tt))" access="read">
->>>>>>> e2aaf0f9
       <annotation name="org.freedesktop.DBus.Property.EmitsChangedSignal" value="false"/>
     </property>
 
