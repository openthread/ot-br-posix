/*
 *    Copyright (c) 2020, The OpenThread Authors.
 *    All rights reserved.
 *
 *    Redistribution and use in source and binary forms, with or without
 *    modification, are permitted provided that the following conditions are met:
 *    1. Redistributions of source code must retain the above copyright
 *       notice, this list of conditions and the following disclaimer.
 *    2. Redistributions in binary form must reproduce the above copyright
 *       notice, this list of conditions and the following disclaimer in the
 *       documentation and/or other materials provided with the distribution.
 *    3. Neither the name of the copyright holder nor the
 *       names of its contributors may be used to endorse or promote products
 *       derived from this software without specific prior written permission.
 *
 *    THIS SOFTWARE IS PROVIDED BY THE COPYRIGHT HOLDERS AND CONTRIBUTORS "AS IS"
 *    AND ANY EXPRESS OR IMPLIED WARRANTIES, INCLUDING, BUT NOT LIMITED TO, THE
 *    IMPLIED WARRANTIES OF MERCHANTABILITY AND FITNESS FOR A PARTICULAR PURPOSE
 *    ARE DISCLAIMED. IN NO EVENT SHALL THE COPYRIGHT HOLDER OR CONTRIBUTORS BE
 *    LIABLE FOR ANY DIRECT, INDIRECT, INCIDENTAL, SPECIAL, EXEMPLARY, OR
 *    CONSEQUENTIAL DAMAGES (INCLUDING, BUT NOT LIMITED TO, PROCUREMENT OF
 *    SUBSTITUTE GOODS OR SERVICES; LOSS OF USE, DATA, OR PROFITS; OR BUSINESS
 *    INTERRUPTION) HOWEVER CAUSED AND ON ANY THEORY OF LIABILITY, WHETHER IN
 *    CONTRACT, STRICT LIABILITY, OR TORT (INCLUDING NEGLIGENCE OR OTHERWISE)
 *    ARISING IN ANY WAY OUT OF THE USE OF THIS SOFTWARE, EVEN IF ADVISED OF THE
 *    POSSIBILITY OF SUCH DAMAGE.
 */

/**
 * @file
 * This file includes definitions for the d-bus object of OpenThread service.
 */

#ifndef OTBR_DBUS_THREAD_OBJECT_HPP_
#define OTBR_DBUS_THREAD_OBJECT_HPP_

#include <string>

#include <openthread/link.h>

#include "dbus/server/dbus_object.hpp"
#include "mdns/mdns.hpp"
#include "ncp/ncp_openthread.hpp"

namespace otbr {
namespace DBus {

/**
 * @addtogroup border-router-dbus-server
 *
 * @brief
 *   This module includes the <a href="dbus-api.html">dbus server api</a>.
 *
 * @{
 * @}
 *
 */

class DBusAgent;

class DBusThreadObject : public DBusObject
{
public:
    /**
     * This constructor of dbus thread object.
     *
     * @param[in] aConnection     The dbus connection.
     * @param[in] aInterfaceName  The dbus interface name.
     * @param[in] aNcp            The ncp controller
     * @param[in] aPublisher      The Mdns::Publisher
     *
     */
    DBusThreadObject(DBusConnection *                 aConnection,
                     const std::string &              aInterfaceName,
                     otbr::Ncp::ControllerOpenThread *aNcp,
                     Mdns::Publisher *                aPublisher);

    otbrError Init(void) override;

    void RegisterGetPropertyHandler(const std::string &        aInterfaceName,
                                    const std::string &        aPropertyName,
                                    const PropertyHandlerType &aHandler) override;

private:
    void DeviceRoleHandler(otDeviceRole aDeviceRole);
    void ActiveDatasetChangeHandler(const otOperationalDatasetTlvs &aDatasetTlvs);
    void NcpResetHandler(void);

    void ScanHandler(DBusRequest &aRequest);
    void EnergyScanHandler(DBusRequest &aRequest);
    void AttachHandler(DBusRequest &aRequest);
    void AttachAllNodesToHandler(DBusRequest &aRequest);
    void DetachHandler(DBusRequest &aRequest);
    void LeaveHandler(DBusRequest &aRequest);
    void FactoryResetHandler(DBusRequest &aRequest);
    void ResetHandler(DBusRequest &aRequest);
    void JoinerStartHandler(DBusRequest &aRequest);
    void JoinerStopHandler(DBusRequest &aRequest);
    void PermitUnsecureJoinHandler(DBusRequest &aRequest);
    void AddOnMeshPrefixHandler(DBusRequest &aRequest);
    void RemoveOnMeshPrefixHandler(DBusRequest &aRequest);
    void AddExternalRouteHandler(DBusRequest &aRequest);
    void RemoveExternalRouteHandler(DBusRequest &aRequest);
    void UpdateMeshCopTxtHandler(DBusRequest &aRequest);
    void GetPropertiesHandler(DBusRequest &aRequest);
    void LeaveNetworkHandler(DBusRequest &aRequest);
    void SetNat64Enabled(DBusRequest &aRequest);

    void IntrospectHandler(DBusRequest &aRequest);

    otError SetMeshLocalPrefixHandler(DBusMessageIter &aIter);
    otError SetLegacyUlaPrefixHandler(DBusMessageIter &aIter);
    otError SetLinkModeHandler(DBusMessageIter &aIter);
    otError SetActiveDatasetTlvsHandler(DBusMessageIter &aIter);
    otError SetFeatureFlagListDataHandler(DBusMessageIter &aIter);
    otError SetRadioRegionHandler(DBusMessageIter &aIter);

    otError GetLinkModeHandler(DBusMessageIter &aIter);
    otError GetDeviceRoleHandler(DBusMessageIter &aIter);
    otError GetNetworkNameHandler(DBusMessageIter &aIter);
    otError GetPanIdHandler(DBusMessageIter &aIter);
    otError GetExtPanIdHandler(DBusMessageIter &aIter);
    otError GetEui64Handler(DBusMessageIter &aIter);
    otError GetChannelHandler(DBusMessageIter &aIter);
    otError GetNetworkKeyHandler(DBusMessageIter &aIter);
    otError GetCcaFailureRateHandler(DBusMessageIter &aIter);
    otError GetLinkCountersHandler(DBusMessageIter &aIter);
    otError GetIp6CountersHandler(DBusMessageIter &aIter);
    otError GetSupportedChannelMaskHandler(DBusMessageIter &aIter);
    otError GetRloc16Handler(DBusMessageIter &aIter);
    otError GetExtendedAddressHandler(DBusMessageIter &aIter);
    otError GetRouterIdHandler(DBusMessageIter &aIter);
    otError GetLeaderDataHandler(DBusMessageIter &aIter);
    otError GetNetworkDataHandler(DBusMessageIter &aIter);
    otError GetStableNetworkDataHandler(DBusMessageIter &aIter);
    otError GetLocalLeaderWeightHandler(DBusMessageIter &aIter);
    otError GetChannelMonitorSampleCountHandler(DBusMessageIter &aIter);
    otError GetChannelMonitorAllChannelQualities(DBusMessageIter &aIter);
    otError GetChildTableHandler(DBusMessageIter &aIter);
    otError GetNeighborTableHandler(DBusMessageIter &aIter);
    otError GetPartitionIDHandler(DBusMessageIter &aIter);
    otError GetInstantRssiHandler(DBusMessageIter &aIter);
    otError GetRadioTxPowerHandler(DBusMessageIter &aIter);
    otError GetExternalRoutesHandler(DBusMessageIter &aIter);
    otError GetOnMeshPrefixesHandler(DBusMessageIter &aIter);
    otError GetActiveDatasetTlvsHandler(DBusMessageIter &aIter);
    otError GetFeatureFlagListDataHandler(DBusMessageIter &aIter);
    otError GetRadioRegionHandler(DBusMessageIter &aIter);
    otError GetSrpServerInfoHandler(DBusMessageIter &aIter);
    otError GetMdnsTelemetryInfoHandler(DBusMessageIter &aIter);
    otError GetDnssdCountersHandler(DBusMessageIter &aIter);
    otError GetOtHostVersionHandler(DBusMessageIter &aIter);
    otError GetOtRcpVersionHandler(DBusMessageIter &aIter);
    otError GetThreadVersionHandler(DBusMessageIter &aIter);
    otError GetRadioSpinelMetricsHandler(DBusMessageIter &aIter);
    otError GetRcpInterfaceMetricsHandler(DBusMessageIter &aIter);
    otError GetUptimeHandler(DBusMessageIter &aIter);
    otError GetRadioCoexMetrics(DBusMessageIter &aIter);
<<<<<<< HEAD
    otError GetNat64State(DBusMessageIter &aIter);
    otError GetNat64Mappings(DBusMessageIter &aIter);
    otError GetNat64TrafficCounters(DBusMessageIter &aIter);
    otError GetNat64ErrorCounters(DBusMessageIter &aIter);
=======
    otError GetBorderRoutingCountersHandler(DBusMessageIter &aIter);
>>>>>>> e2aaf0f9

    void ReplyScanResult(DBusRequest &aRequest, otError aError, const std::vector<otActiveScanResult> &aResult);
    void ReplyEnergyScanResult(DBusRequest &aRequest, otError aError, const std::vector<otEnergyScanResult> &aResult);

    otbr::Ncp::ControllerOpenThread *                    mNcp;
    std::unordered_map<std::string, PropertyHandlerType> mGetPropertyHandlers;
    otbr::Mdns::Publisher *                              mPublisher;
};

} // namespace DBus
} // namespace otbr

#endif // OTBR_DBUS_THREAD_OBJECT_HPP_<|MERGE_RESOLUTION|>--- conflicted
+++ resolved
@@ -156,14 +156,11 @@
     otError GetRcpInterfaceMetricsHandler(DBusMessageIter &aIter);
     otError GetUptimeHandler(DBusMessageIter &aIter);
     otError GetRadioCoexMetrics(DBusMessageIter &aIter);
-<<<<<<< HEAD
+    otError GetBorderRoutingCountersHandler(DBusMessageIter &aIter);
     otError GetNat64State(DBusMessageIter &aIter);
     otError GetNat64Mappings(DBusMessageIter &aIter);
     otError GetNat64TrafficCounters(DBusMessageIter &aIter);
     otError GetNat64ErrorCounters(DBusMessageIter &aIter);
-=======
-    otError GetBorderRoutingCountersHandler(DBusMessageIter &aIter);
->>>>>>> e2aaf0f9
 
     void ReplyScanResult(DBusRequest &aRequest, otError aError, const std::vector<otActiveScanResult> &aResult);
     void ReplyEnergyScanResult(DBusRequest &aRequest, otError aError, const std::vector<otEnergyScanResult> &aResult);
