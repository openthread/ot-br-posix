--- conflicted
+++ resolved
@@ -95,7 +95,10 @@
 otbrError DBusMessageExtract(DBusMessageIter *aIter, RcpInterfaceMetrics &aRcpInterfaceMetrics);
 otbrError DBusMessageEncode(DBusMessageIter *aIter, const RadioCoexMetrics &aRadioCoexMetrics);
 otbrError DBusMessageExtract(DBusMessageIter *aIter, RadioCoexMetrics &aRadioCoexMetrics);
-<<<<<<< HEAD
+otbrError DBusMessageEncode(DBusMessageIter *aIter, const BorderRoutingCounters::PacketsAndBytes &aPacketAndBytes);
+otbrError DBusMessageExtract(DBusMessageIter *aIter, BorderRoutingCounters::PacketsAndBytes &aPacketAndBytes);
+otbrError DBusMessageEncode(DBusMessageIter *aIter, const BorderRoutingCounters &aBorderRoutingCounters);
+otbrError DBusMessageExtract(DBusMessageIter *aIter, BorderRoutingCounters &aBorderRoutingCounters);
 otbrError DBusMessageEncode(DBusMessageIter *aIter, const Nat64ComponentState &aNat64State);
 otbrError DBusMessageExtract(DBusMessageIter *aIter, Nat64ComponentState &aNat64State);
 otbrError DBusMessageEncode(DBusMessageIter *aIter, const Nat64TrafficCounters &aCounters);
@@ -108,12 +111,6 @@
 otbrError DBusMessageExtract(DBusMessageIter *aIter, Nat64AddressMapping &aMapping);
 otbrError DBusMessageEncode(DBusMessageIter *aIter, const Nat64ErrorCounters &aCounters);
 otbrError DBusMessageExtract(DBusMessageIter *aIter, Nat64ErrorCounters &aCounters);
-=======
-otbrError DBusMessageEncode(DBusMessageIter *aIter, const BorderRoutingCounters::PacketsAndBytes &aPacketAndBytes);
-otbrError DBusMessageExtract(DBusMessageIter *aIter, BorderRoutingCounters::PacketsAndBytes &aPacketAndBytes);
-otbrError DBusMessageEncode(DBusMessageIter *aIter, const BorderRoutingCounters &aBorderRoutingCounters);
-otbrError DBusMessageExtract(DBusMessageIter *aIter, BorderRoutingCounters &aBorderRoutingCounters);
->>>>>>> e2aaf0f9
 
 template <typename T> struct DBusTypeTrait;
 
@@ -305,7 +302,15 @@
     static constexpr const char *TYPE_AS_STRING = "(uuuuuuuuuuuuuuuuuub)";
 };
 
-<<<<<<< HEAD
+template <> struct DBusTypeTrait<BorderRoutingCounters>
+{
+    // struct of { struct of { uint64, uint64 },
+    //             struct of { uint64, uint64 },
+    //             struct of { uint64, uint64 },
+    //             struct of { uint64, uint64 } }
+    static constexpr const char *TYPE_AS_STRING = "((tt)(tt)(tt)(tt))";
+};
+
 template <> struct DBusTypeTrait<Nat64ComponentState>
 {
     // struct of { uint8, uint8 }
@@ -362,13 +367,6 @@
     // struct of { struct of { uint64, uint64 }
     //             struct of { uint64, uint64 }
     //             struct of { uint64, uint64 }
-=======
-template <> struct DBusTypeTrait<BorderRoutingCounters>
-{
-    // struct of { struct of { uint64, uint64 },
-    //             struct of { uint64, uint64 },
-    //             struct of { uint64, uint64 },
->>>>>>> e2aaf0f9
     //             struct of { uint64, uint64 } }
     static constexpr const char *TYPE_AS_STRING = "((tt)(tt)(tt)(tt))";
 };
