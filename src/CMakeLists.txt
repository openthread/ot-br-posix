#
#  Copyright (c) 2020, The OpenThread Authors.
#  All rights reserved.
#
#  Redistribution and use in source and binary forms, with or without
#  modification, are permitted provided that the following conditions are met:
#  1. Redistributions of source code must retain the above copyright
#     notice, this list of conditions and the following disclaimer.
#  2. Redistributions in binary form must reproduce the above copyright
#     notice, this list of conditions and the following disclaimer in the
#     documentation and/or other materials provided with the distribution.
#  3. Neither the name of the copyright holder nor the
#     names of its contributors may be used to endorse or promote products
#     derived from this software without specific prior written permission.
#
#  THIS SOFTWARE IS PROVIDED BY THE COPYRIGHT HOLDERS AND CONTRIBUTORS "AS IS"
#  AND ANY EXPRESS OR IMPLIED WARRANTIES, INCLUDING, BUT NOT LIMITED TO, THE
#  IMPLIED WARRANTIES OF MERCHANTABILITY AND FITNESS FOR A PARTICULAR PURPOSE
#  ARE DISCLAIMED. IN NO EVENT SHALL THE COPYRIGHT HOLDER OR CONTRIBUTORS BE
#  LIABLE FOR ANY DIRECT, INDIRECT, INCIDENTAL, SPECIAL, EXEMPLARY, OR
#  CONSEQUENTIAL DAMAGES (INCLUDING, BUT NOT LIMITED TO, PROCUREMENT OF
#  SUBSTITUTE GOODS OR SERVICES; LOSS OF USE, DATA, OR PROFITS; OR BUSINESS
#  INTERRUPTION) HOWEVER CAUSED AND ON ANY THEORY OF LIABILITY, WHETHER IN
#  CONTRACT, STRICT LIABILITY, OR TORT (INCLUDING NEGLIGENCE OR OTHERWISE)
#  ARISING IN ANY WAY OUT OF THE USE OF THIS SOFTWARE, EVEN IF ADVISED OF THE
#  POSSIBILITY OF SUCH DAMAGE.
#

add_subdirectory(agent)
add_subdirectory(common)

if(OTBR_DBUS)
    add_subdirectory(dbus)
endif()

if(OTBR_MDNS)
    add_subdirectory(mdns)
endif()

add_subdirectory(utils)

if(OTBR_OPENWRT)
    add_subdirectory(openwrt)
endif()

if(OTBR_REST)
    add_subdirectory(rest)
<<<<<<< HEAD
=======
endif()

if (OTBR_BACKBONE_ROUTER)
    add_subdirectory(backbone_router)
>>>>>>> f4b8547a
endif()<|MERGE_RESOLUTION|>--- conflicted
+++ resolved
@@ -45,11 +45,8 @@
 
 if(OTBR_REST)
     add_subdirectory(rest)
-<<<<<<< HEAD
-=======
 endif()
 
 if (OTBR_BACKBONE_ROUTER)
     add_subdirectory(backbone_router)
->>>>>>> f4b8547a
 endif()