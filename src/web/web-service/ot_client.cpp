--- conflicted
+++ resolved
@@ -44,17 +44,13 @@
 #include "common/logging.hpp"
 #include "utils/strcpy_utils.hpp"
 
-<<<<<<< HEAD
-namespace otbr {
-namespace Web {
-=======
 // Temporary solution before posix platform header files are cleaned up.
 #ifndef OPENTHREAD_POSIX_APP_SOCKET_NAME
 #define OPENTHREAD_POSIX_APP_SOCKET_NAME "/tmp/openthread.sock"
 #endif
 
-namespace ot {
->>>>>>> 48abb681
+namespace otbr {
+namespace Web {
 
 OpenThreadClient::OpenThreadClient(void)
     : mTimeout(kDefaultTimeout)
