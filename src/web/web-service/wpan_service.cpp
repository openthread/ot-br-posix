/*
 *  Copyright (c) 2017, The OpenThread Authors.
 *  All rights reserved.
 *
 *  Redistribution and use in source and binary forms, with or without
 *  modification, are permitted provided that the following conditions are met:
 *  1. Redistributions of source code must retain the above copyright
 *     notice, this list of conditions and the following disclaimer.
 *  2. Redistributions in binary form must reproduce the above copyright
 *     notice, this list of conditions and the following disclaimer in the
 *     documentation and/or other materials provided with the distribution.
 *  3. Neither the name of the copyright holder nor the
 *     names of its contributors may be used to endorse or promote products
 *     derived from this software without specific prior written permission.
 *
 *  THIS SOFTWARE IS PROVIDED BY THE COPYRIGHT HOLDERS AND CONTRIBUTORS "AS IS"
 *  AND ANY EXPRESS OR IMPLIED WARRANTIES, INCLUDING, BUT NOT LIMITED TO, THE
 *  IMPLIED WARRANTIES OF MERCHANTABILITY AND FITNESS FOR A PARTICULAR PURPOSE
 *  ARE DISCLAIMED. IN NO EVENT SHALL THE COPYRIGHT HOLDER OR CONTRIBUTORS BE
 *  LIABLE FOR ANY DIRECT, INDIRECT, INCIDENTAL, SPECIAL, EXEMPLARY, OR
 *  CONSEQUENTIAL DAMAGES (INCLUDING, BUT NOT LIMITED TO, PROCUREMENT OF
 *  SUBSTITUTE GOODS OR SERVICES; LOSS OF USE, DATA, OR PROFITS; OR BUSINESS
 *  INTERRUPTION) HOWEVER CAUSED AND ON ANY THEORY OF LIABILITY, WHETHER IN
 *  CONTRACT, STRICT LIABILITY, OR TORT (INCLUDING NEGLIGENCE OR OTHERWISE)
 *  ARISING IN ANY WAY OUT OF THE USE OF THIS SOFTWARE, EVEN IF ADVISED OF THE
 *  POSSIBILITY OF SUCH DAMAGE.
 */

/**
 * @file
 *   This file implements the wpan controller service
 */

#define OTBR_LOG_TAG "WEB"

#include "web/web-service/wpan_service.hpp"

#include <sstream>

#include <inttypes.h>
#include <stdio.h>
#include <unistd.h>

#include "common/byteswap.hpp"
#include "common/code_utils.hpp"

namespace otbr {
namespace Web {

#define WPAN_RESPONSE_SUCCESS "successful"
#define WPAN_RESPONSE_FAILURE "failed"
#define CREDENTIAL_TYPE_MASTER_KEY "masterKeyType"
#define CREDENTIAL_TYPE_PSKD "pskdType"

std::string WpanService::HandleGetQRCodeRequest()
{
    Json::Value                 root, networkInfo;
    Json::FastWriter            jsonWriter;
    std::string                 response;
    int                         ret = kWpanStatus_Ok;
    otbr::Web::OpenThreadClient client(mIfName);
    char *                      rval;

    VerifyOrExit(client.Connect(), ret = kWpanStatus_SetFailed);

    // eui64 is the only required information to generate the QR code.
    VerifyOrExit((rval = client.Execute("eui64")) != nullptr, ret = kWpanStatus_GetPropertyFailed);

exit:

    root.clear();
    root["result"] = WPAN_RESPONSE_SUCCESS;

    if (ret == kWpanStatus_Ok)
    {
        root["eui64"] = rval;
    }
    else
    {
        root["result"] = WPAN_RESPONSE_FAILURE;
        otbrLogErr("Wpan service error: %d", ret);
    }

    response = jsonWriter.write(root);
    return response;
}

std::string WpanService::HandleJoinNetworkRequest(const std::string &aJoinRequest)
{
    Json::Value                 root;
    Json::Reader                reader;
    Json::FastWriter            jsonWriter;
    std::string                 response;
    int                         index;
    std::string                 credentialType;
    std::string                 masterKey;
    std::string                 pskd;
    std::string                 prefix;
    bool                        defaultRoute;
    int                         ret = kWpanStatus_Ok;
    otbr::Web::OpenThreadClient client(mIfName);
    char *                      rval;

    VerifyOrExit(client.Connect(), ret = kWpanStatus_SetFailed);

    VerifyOrExit(reader.parse(aJoinRequest.c_str(), root) == true, ret = kWpanStatus_ParseRequestFailed);
    index          = root["index"].asUInt();
    credentialType = root["credentialType"].asString();
    masterKey      = root["masterKey"].asString();
    pskd           = root["pskd"].asString();
    prefix         = root["prefix"].asString();
    defaultRoute   = root["defaultRoute"].asBool();

    if (prefix.find('/') == std::string::npos)
    {
        prefix += "/64";
    }

    VerifyOrExit(client.FactoryReset(), ret = kWpanStatus_LeaveFailed);
<<<<<<< HEAD

    if (credentialType == CREDENTIAL_TYPE_MASTER_KEY)
    {
        VerifyOrExit(
            (ret = commitActiveDataset(client, masterKey, mNetworks[index].mNetworkName, mNetworks[index].mChannel,
                                       mNetworks[index].mExtPanId, mNetworks[index].mPanId)) == kWpanStatus_Ok);
        VerifyOrExit(client.Execute("ifconfig up") != nullptr, ret = kWpanStatus_JoinFailed);
    }
    else if (credentialType == CREDENTIAL_TYPE_PSKD)
    {
        VerifyOrExit(client.Execute("ifconfig up") != nullptr, ret = kWpanStatus_JoinFailed);
        VerifyOrExit(client.Execute("joiner start %s", pskd.c_str()) != nullptr, ret = kWpanStatus_JoinFailed);
        VerifyOrExit((rval = client.Read("Join ", 5000)) != nullptr, ret = kWpanStatus_JoinFailed);
        if (strstr(rval, "Join success"))
        {
            ExitNow();
        }
        else if (strstr(rval, "Join failed [NotFound]"))
        {
            ExitNow(ret = kWpanStatus_JoinFailed_NotFound);
        }
        else if (strstr(rval, "Join failed [Security]"))
        {
            ExitNow(ret = kWpanStatus_JoinFailed_Security);
        }
        else
        {
            ExitNow(ret = kWpanStatus_JoinFailed);
        }
    }
    else
    {
        ExitNow(ret = kWpanStatus_JoinFailed);
    }

=======
    VerifyOrExit((ret = joinActiveDataset(client, masterKey, mNetworks[index].mChannel, mNetworks[index].mPanId)) ==
                 kWpanStatus_Ok);
    VerifyOrExit(client.Execute("ifconfig up") != nullptr, ret = kWpanStatus_JoinFailed);
>>>>>>> 6d2f3e86
    VerifyOrExit(client.Execute("thread start") != nullptr, ret = kWpanStatus_JoinFailed);
    VerifyOrExit(client.Execute("prefix add %s paso%s", prefix.c_str(), (defaultRoute ? "r" : "")) != nullptr,
                 ret = kWpanStatus_SetFailed);

exit:

    root.clear();
    root["result"] = WPAN_RESPONSE_SUCCESS;

    root["error"] = ret;
    if (ret != kWpanStatus_Ok)
    {
        otbrLogErr("Wpan service error: %d", ret);
        root["result"] = WPAN_RESPONSE_FAILURE;
    }

    root["message"] = "";
    if (ret == kWpanStatus_JoinFailed_NotFound)
    {
        root["message"] = "Please make sure this joiner has been added by an active commissioner.";
    }
    else if (ret == kWpanStatus_JoinFailed_Security)
    {
        root["message"] = "Please make sure the provided PSKd matches the one given to the commissioner.";
    }

    response = jsonWriter.write(root);
    return response;
}

std::string WpanService::HandleFormNetworkRequest(const std::string &aFormRequest)
{
    Json::Value                 root;
    Json::FastWriter            jsonWriter;
    Json::Reader                reader;
    std::string                 response;
    otbr::Psk::Pskc             psk;
    char                        pskcStr[OT_PSKC_MAX_LENGTH * 2 + 1];
    uint8_t                     extPanIdBytes[OT_EXTENDED_PANID_LENGTH];
    std::string                 masterKey;
    std::string                 prefix;
    uint16_t                    channel;
    std::string                 networkName;
    std::string                 passphrase;
    uint16_t                    panId;
    uint64_t                    extPanId;
    bool                        defaultRoute;
    int                         ret = kWpanStatus_Ok;
    otbr::Web::OpenThreadClient client(mIfName);

    VerifyOrExit(client.Connect(), ret = kWpanStatus_SetFailed);

    pskcStr[OT_PSKC_MAX_LENGTH * 2] = '\0'; // for manipulating with strlen
    VerifyOrExit(reader.parse(aFormRequest.c_str(), root) == true, ret = kWpanStatus_ParseRequestFailed);
    masterKey   = root["masterKey"].asString();
    prefix      = root["prefix"].asString();
    channel     = root["channel"].asUInt();
    networkName = root["networkName"].asString();
    passphrase  = root["passphrase"].asString();
    VerifyOrExit(sscanf(root["panId"].asString().c_str(), "%hx", &panId) == 1, ret = kWpanStatus_ParseRequestFailed);
    VerifyOrExit(sscanf(root["extPanId"].asString().c_str(), "%" PRIx64, &extPanId) == 1,
                 ret = kWpanStatus_ParseRequestFailed);
    defaultRoute = root["defaultRoute"].asBool();

    otbr::Utils::Hex2Bytes(root["extPanId"].asString().c_str(), extPanIdBytes, OT_EXTENDED_PANID_LENGTH);
    otbr::Utils::Bytes2Hex(psk.ComputePskc(extPanIdBytes, networkName.c_str(), passphrase.c_str()), OT_PSKC_MAX_LENGTH,
                           pskcStr);

    if (prefix.find('/') == std::string::npos)
    {
        prefix += "/64";
    }

    VerifyOrExit(client.FactoryReset(), ret = kWpanStatus_LeaveFailed);
    VerifyOrExit((ret = formActiveDataset(client, masterKey, networkName, pskcStr, channel, extPanId, panId)) ==
                 kWpanStatus_Ok);
    VerifyOrExit(client.Execute("ifconfig up") != nullptr, ret = kWpanStatus_FormFailed);
    VerifyOrExit(client.Execute("thread start") != nullptr, ret = kWpanStatus_FormFailed);
    VerifyOrExit(client.Execute("prefix add %s paso%s", prefix.c_str(), (defaultRoute ? "r" : "")) != nullptr,
                 ret = kWpanStatus_SetFailed);
exit:

    root.clear();

    root["result"] = WPAN_RESPONSE_SUCCESS;
    root["error"]  = ret;
    if (ret != kWpanStatus_Ok)
    {
        otbrLogErr("Wpan service error: %d", ret);
        root["result"] = WPAN_RESPONSE_FAILURE;
    }
    response = jsonWriter.write(root);
    return response;
}

std::string WpanService::HandleAddPrefixRequest(const std::string &aAddPrefixRequest)
{
    Json::Value                 root;
    Json::FastWriter            jsonWriter;
    Json::Reader                reader;
    std::string                 response;
    std::string                 prefix;
    bool                        defaultRoute;
    int                         ret = kWpanStatus_Ok;
    otbr::Web::OpenThreadClient client(mIfName);

    VerifyOrExit(client.Connect(), ret = kWpanStatus_SetFailed);

    VerifyOrExit(reader.parse(aAddPrefixRequest.c_str(), root) == true, ret = kWpanStatus_ParseRequestFailed);
    prefix       = root["prefix"].asString();
    defaultRoute = root["defaultRoute"].asBool();

    if (prefix.find('/') == std::string::npos)
    {
        prefix += "/64";
    }

    VerifyOrExit(client.Execute("prefix add %s paso%s", prefix.c_str(), (defaultRoute ? "r" : "")) != nullptr,
                 ret = kWpanStatus_SetGatewayFailed);
    VerifyOrExit(client.Execute("netdata register") != nullptr, ret = kWpanStatus_SetGatewayFailed);
exit:

    root.clear();

    root["result"] = WPAN_RESPONSE_SUCCESS;
    root["error"]  = ret;
    if (ret != kWpanStatus_Ok)
    {
        otbrLogErr("Wpan service error: %d", ret);
        root["result"] = WPAN_RESPONSE_FAILURE;
    }
    response = jsonWriter.write(root);
    return response;
}

std::string WpanService::HandleDeletePrefixRequest(const std::string &aDeleteRequest)
{
    Json::Value                 root;
    Json::FastWriter            jsonWriter;
    Json::Reader                reader;
    std::string                 response;
    std::string                 prefix;
    int                         ret = kWpanStatus_Ok;
    otbr::Web::OpenThreadClient client(mIfName);

    VerifyOrExit(client.Connect(), ret = kWpanStatus_SetFailed);

    VerifyOrExit(reader.parse(aDeleteRequest.c_str(), root) == true, ret = kWpanStatus_ParseRequestFailed);
    prefix = root["prefix"].asString();

    if (prefix.find('/') == std::string::npos)
    {
        prefix += "/64";
    }

    VerifyOrExit(client.Execute("prefix remove %s", prefix.c_str()) != nullptr, ret = kWpanStatus_SetGatewayFailed);
    VerifyOrExit(client.Execute("netdata register") != nullptr, ret = kWpanStatus_SetGatewayFailed);
exit:

    root.clear();
    root["result"] = WPAN_RESPONSE_SUCCESS;

    root["error"] = ret;
    if (ret != kWpanStatus_Ok)
    {
        otbrLogErr("Wpan service error: %d", ret);
        root["result"] = WPAN_RESPONSE_FAILURE;
    }
    response = jsonWriter.write(root);
    return response;
}

std::string WpanService::HandleStatusRequest()
{
    Json::Value                 root, networkInfo;
    Json::FastWriter            jsonWriter;
    std::string                 response, networkName, extPanId, propertyValue;
    int                         ret = kWpanStatus_Ok;
    otbr::Web::OpenThreadClient client(mIfName);
    char *                      rval;

    networkInfo["WPAN service"] = "uninitialized";
    VerifyOrExit(client.Connect(), ret = kWpanStatus_SetFailed);

    VerifyOrExit((rval = client.Execute("state")) != nullptr, ret = kWpanStatus_GetPropertyFailed);
    networkInfo["RCP:State"] = rval;

    if (!strcmp(rval, "disabled"))
    {
        networkInfo["WPAN service"] = "offline";
        ExitNow();
    }
    else if (!strcmp(rval, "detached"))
    {
        networkInfo["WPAN service"] = "associating";
        ExitNow();
    }
    else
    {
        networkInfo["WPAN service"] = "associated";
    }

    VerifyOrExit((rval = client.Execute("version")) != nullptr, ret = kWpanStatus_GetPropertyFailed);
    networkInfo["OpenThread:Version"] = rval;

    VerifyOrExit((rval = client.Execute("version api")) != nullptr, ret = kWpanStatus_GetPropertyFailed);
    networkInfo["OpenThread:Version API"] = rval;

    VerifyOrExit((rval = client.Execute("rcp version")) != nullptr, ret = kWpanStatus_GetPropertyFailed);
    networkInfo["RCP:Version"] = rval;

    VerifyOrExit((rval = client.Execute("eui64")) != nullptr, ret = kWpanStatus_GetPropertyFailed);
    networkInfo["RCP:EUI64"] = rval;

    VerifyOrExit((rval = client.Execute("channel")) != nullptr, ret = kWpanStatus_GetPropertyFailed);
    networkInfo["RCP:Channel"] = rval;

    VerifyOrExit((rval = client.Execute("txpower")) != nullptr, ret = kWpanStatus_GetPropertyFailed);
    networkInfo["RCP:TxPower"] = rval;

    VerifyOrExit((rval = client.Execute("networkname")) != nullptr, ret = kWpanStatus_GetPropertyFailed);
    networkInfo["Network:Name"] = rval;

    VerifyOrExit((rval = client.Execute("extpanid")) != nullptr, ret = kWpanStatus_GetPropertyFailed);
    networkInfo["Network:XPANID"] = rval;

    VerifyOrExit((rval = client.Execute("panid")) != nullptr, ret = kWpanStatus_GetPropertyFailed);
    networkInfo["Network:PANID"] = rval;

    VerifyOrExit((rval = client.Execute("partitionid")) != nullptr, ret = kWpanStatus_GetPropertyFailed);
    networkInfo["Network:PartitionID"] = rval;

    {
        static const char kMeshLocalPrefixLocator[]       = "Mesh Local Prefix: ";
        static const char kMeshLocalAddressTokenLocator[] = "0:ff:fe00:";
        static const char localAddressToken[]             = "fd";
        static const char linkLocalAddressToken[]         = "fe80";
        std::string       meshLocalPrefix                 = "";

        VerifyOrExit((rval = client.Execute("dataset active")) != nullptr, ret = kWpanStatus_GetPropertyFailed);
        rval = strstr(rval, kMeshLocalPrefixLocator);
        if (rval != nullptr)
        {
            rval += sizeof(kMeshLocalPrefixLocator) - 1;
            *strstr(rval, "\r\n")               = '\0';
            networkInfo["IPv6:MeshLocalPrefix"] = rval;

            meshLocalPrefix = rval;
            meshLocalPrefix.resize(meshLocalPrefix.find(":/"));
        }

        VerifyOrExit((rval = client.Execute("ipaddr")) != nullptr, ret = kWpanStatus_GetPropertyFailed);

        for (rval = strtok(rval, "\r\n"); rval != nullptr; rval = strtok(nullptr, "\r\n"))
        {
            char *meshLocalAddressToken = nullptr;

            if (strstr(rval, "> ") != nullptr)
            {
                rval += 2;
            }

            if (strstr(rval, linkLocalAddressToken) == rval)
            {
                networkInfo["IPv6:LinkLocalAddress"] = rval;
                continue;
            }

            meshLocalAddressToken = strstr(rval, kMeshLocalAddressTokenLocator);

            if (meshLocalAddressToken == nullptr)
            {
                if ((meshLocalPrefix.size() > 0) && (strstr(rval, meshLocalPrefix.c_str()) == rval))
                {
                    networkInfo["IPv6:MeshLocalAddress"] = rval;
                    continue;
                }

                if (strstr(rval, localAddressToken) != rval)
                {
                    networkInfo["IPv6:GlobalAddress"] = rval;
                }
                else
                {
                    networkInfo["IPv6:LocalAddress"] = rval;
                }
            }
            else
            {
                *meshLocalAddressToken              = '\0';
                meshLocalPrefix                     = rval;
                networkInfo["IPv6:MeshLocalPrefix"] = rval;
                std::string la                      = networkInfo.get("IPv6:LocalAddress", "unknown").asString();
                if (strstr(rval, la.c_str()) != nullptr)
                {
                    networkInfo["IPv6:MeshLocalAddress"] = networkInfo.get("IPv6:LocalAddress", "notfound").asString();
                    networkInfo.removeMember("IPv6:LocalAddress");
                }
            }
        }
    }

exit:
    root["result"] = networkInfo;

    if (ret != kWpanStatus_Ok)
    {
        root["result"] = WPAN_RESPONSE_FAILURE;
        otbrLogErr("Wpan service error: %d", ret);
    }
    root["error"] = ret;
    response      = jsonWriter.write(root);
    return response;
}

std::string WpanService::HandleAvailableNetworkRequest()
{
    Json::Value                 root, networks, networkInfo;
    Json::FastWriter            jsonWriter;
    std::string                 response;
    int                         ret = kWpanStatus_Ok;
    otbr::Web::OpenThreadClient client(mIfName);

    VerifyOrExit(client.Connect(), ret = kWpanStatus_ScanFailed);
    VerifyOrExit((mNetworksCount = client.Scan(mNetworks, sizeof(mNetworks) / sizeof(mNetworks[0]))) > 0,
                 ret = kWpanStatus_NetworkNotFound);

    for (int i = 0; i < mNetworksCount; i++)
    {
        char extPanId[OT_EXTENDED_PANID_LENGTH * 2 + 1], panId[OT_PANID_LENGTH * 2 + 3],
            hardwareAddress[OT_HARDWARE_ADDRESS_LENGTH * 2 + 1];
        otbr::Utils::Long2Hex(bswap_64(mNetworks[i].mExtPanId), extPanId);
        otbr::Utils::Bytes2Hex(mNetworks[i].mHardwareAddress, OT_HARDWARE_ADDRESS_LENGTH, hardwareAddress);
        sprintf(panId, "0x%X", mNetworks[i].mPanId);
        networkInfo[i]["nn"] = mNetworks[i].mNetworkName;
        networkInfo[i]["xp"] = extPanId;
        networkInfo[i]["pi"] = panId;
        networkInfo[i]["ch"] = mNetworks[i].mChannel;
        networkInfo[i]["ha"] = hardwareAddress;
    }

    root["result"] = networkInfo;

exit:
    if (ret != kWpanStatus_Ok)
    {
        root["result"] = WPAN_RESPONSE_FAILURE;
        otbrLogErr("Error is %d", ret);
    }
    root["error"] = ret;
    response      = jsonWriter.write(root);
    return response;
}

int WpanService::GetWpanServiceStatus(std::string &aNetworkName, std::string &aExtPanId) const
{
    int                         status = kWpanStatus_Ok;
    otbr::Web::OpenThreadClient client(mIfName);
    const char *                rval;

    VerifyOrExit(client.Connect(), status = kWpanStatus_Uninitialized);
    rval = client.Execute("state");
    VerifyOrExit(rval != nullptr, status = kWpanStatus_Down);
    if (!strcmp(rval, "disabled"))
    {
        status = kWpanStatus_Offline;
    }
    else if (!strcmp(rval, "detached"))
    {
        status = kWpanStatus_Associating;
    }
    else
    {
        rval = client.Execute("networkname");
        VerifyOrExit(rval != nullptr, status = kWpanStatus_Down);
        aNetworkName = rval;

        rval = client.Execute("extpanid");
        VerifyOrExit(rval != nullptr, status = kWpanStatus_Down);
        aExtPanId = rval;
    }

exit:

    return status;
}

std::string WpanService::HandleCommission(const std::string &aCommissionRequest)
{
    Json::Value      root;
    Json::Reader     reader;
    Json::FastWriter jsonWriter;
    int              ret = kWpanStatus_Ok;
    std::string      pskd;
    std::string      response;
    const char *     rval;

    VerifyOrExit(reader.parse(aCommissionRequest.c_str(), root) == true, ret = kWpanStatus_ParseRequestFailed);
    pskd = root["pskd"].asString();

    {
        otbr::Web::OpenThreadClient client(mIfName);

        VerifyOrExit(client.Connect(), ret = kWpanStatus_Uninitialized);

        for (int i = 0; i < 5; i++)
        {
            VerifyOrExit((rval = client.Execute("commissioner state")) != nullptr, ret = kWpanStatus_Down);

            if (strcmp(rval, "disabled") == 0)
            {
                VerifyOrExit((rval = client.Execute("commissioner start")) != nullptr, ret = kWpanStatus_Down);
            }
            else if (strcmp(rval, "active") == 0)
            {
                VerifyOrExit(client.Execute("commissioner joiner add * %s", pskd.c_str()) != nullptr,
                             ret = kWpanStatus_Down);
                root["error"] = ret;
                ExitNow();
            }

            sleep(1);
        }

        client.Execute("commissioner stop");
    }

    ret = kWpanStatus_SetFailed;

exit:

    root.clear();
    root["result"] = WPAN_RESPONSE_SUCCESS;
    root["error"]  = ret;

    if (ret != kWpanStatus_Ok)
    {
        root["result"] = WPAN_RESPONSE_FAILURE;
        otbrLogErr("error: %d", ret);
    }
    response = jsonWriter.write(root);

    return response;
}

int WpanService::joinActiveDataset(otbr::Web::OpenThreadClient &aClient,
                                   const std::string &          aMasterKey,
                                   uint16_t                     aChannel,
                                   uint16_t                     aPanId)
{
    int ret = kWpanStatus_Ok;

    VerifyOrExit(aClient.Execute("dataset clear") != nullptr, ret = kWpanStatus_SetFailed);
    VerifyOrExit(aClient.Execute("dataset masterkey %s", aMasterKey.c_str()) != nullptr, ret = kWpanStatus_SetFailed);
    VerifyOrExit(aClient.Execute("dataset channel %u", aChannel) != nullptr, ret = kWpanStatus_SetFailed);
    VerifyOrExit(aClient.Execute("dataset panid %u", aPanId) != nullptr, ret = kWpanStatus_SetFailed);
    VerifyOrExit(aClient.Execute("dataset commit active") != nullptr, ret = kWpanStatus_SetFailed);

exit:
    return ret;
}

int WpanService::formActiveDataset(otbr::Web::OpenThreadClient &aClient,
                                   const std::string &          aMasterKey,
                                   const std::string &          aNetworkName,
                                   const std::string &          aPskc,
                                   uint16_t                     aChannel,
                                   uint64_t                     aExtPanId,
                                   uint16_t                     aPanId)
{
    int ret = kWpanStatus_Ok;

    VerifyOrExit(aClient.Execute("dataset init new") != nullptr, ret = kWpanStatus_SetFailed);
    VerifyOrExit(aClient.Execute("dataset masterkey %s", aMasterKey.c_str()) != nullptr, ret = kWpanStatus_SetFailed);
    VerifyOrExit(aClient.Execute("dataset networkname %s", escapeOtCliEscapable(aNetworkName).c_str()) != nullptr,
                 ret = kWpanStatus_SetFailed);
    VerifyOrExit(aClient.Execute("dataset pskc %s", aPskc.c_str()) != nullptr, ret = kWpanStatus_SetFailed);
    VerifyOrExit(aClient.Execute("dataset channel %u", aChannel) != nullptr, ret = kWpanStatus_SetFailed);
    VerifyOrExit(aClient.Execute("dataset extpanid %016" PRIx64, aExtPanId) != nullptr, ret = kWpanStatus_SetFailed);
    VerifyOrExit(aClient.Execute("dataset panid %u", aPanId) != nullptr, ret = kWpanStatus_SetFailed);
    VerifyOrExit(aClient.Execute("dataset commit active") != nullptr, ret = kWpanStatus_SetFailed);

exit:
    return ret;
}

std::string WpanService::escapeOtCliEscapable(const std::string &aArg)
{
    std::stringbuf strbuf;

    for (char c : aArg)
    {
        switch (c)
        {
        case ' ':
        case '\t':
        case '\r':
        case '\n':
        case '\\':
            strbuf.sputc('\\');
            // Fallthrough
        default:
            strbuf.sputc(c);
        }
    }

    return strbuf.str();
}

} // namespace Web
} // namespace otbr<|MERGE_RESOLUTION|>--- conflicted
+++ resolved
@@ -117,13 +117,12 @@
     }
 
     VerifyOrExit(client.FactoryReset(), ret = kWpanStatus_LeaveFailed);
-<<<<<<< HEAD
 
     if (credentialType == CREDENTIAL_TYPE_MASTER_KEY)
     {
         VerifyOrExit(
-            (ret = commitActiveDataset(client, masterKey, mNetworks[index].mNetworkName, mNetworks[index].mChannel,
-                                       mNetworks[index].mExtPanId, mNetworks[index].mPanId)) == kWpanStatus_Ok);
+          (ret = joinActiveDataset(client, masterKey, mNetworks[index].mChannel, mNetworks[index].mPanId)) == 
+          kWpanStatus_Ok);
         VerifyOrExit(client.Execute("ifconfig up") != nullptr, ret = kWpanStatus_JoinFailed);
     }
     else if (credentialType == CREDENTIAL_TYPE_PSKD)
@@ -153,11 +152,6 @@
         ExitNow(ret = kWpanStatus_JoinFailed);
     }
 
-=======
-    VerifyOrExit((ret = joinActiveDataset(client, masterKey, mNetworks[index].mChannel, mNetworks[index].mPanId)) ==
-                 kWpanStatus_Ok);
-    VerifyOrExit(client.Execute("ifconfig up") != nullptr, ret = kWpanStatus_JoinFailed);
->>>>>>> 6d2f3e86
     VerifyOrExit(client.Execute("thread start") != nullptr, ret = kWpanStatus_JoinFailed);
     VerifyOrExit(client.Execute("prefix add %s paso%s", prefix.c_str(), (defaultRoute ? "r" : "")) != nullptr,
                  ret = kWpanStatus_SetFailed);
