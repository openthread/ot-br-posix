/*
 *  Copyright (c) 2024, The OpenThread Authors.
 *  All rights reserved.
 *
 *  Redistribution and use in source and binary forms, with or without
 *  modification, are permitted provided that the following conditions are met:
 *  1. Redistributions of source code must retain the above copyright
 *     notice, this list of conditions and the following disclaimer.
 *  2. Redistributions in binary form must reproduce the above copyright
 *     notice, this list of conditions and the following disclaimer in the
 *     documentation and/or other materials provided with the distribution.
 *  3. Neither the name of the copyright holder nor the
 *     names of its contributors may be used to endorse or promote products
 *     derived from this software without specific prior written permission.
 *
 *  THIS SOFTWARE IS PROVIDED BY THE COPYRIGHT HOLDERS AND CONTRIBUTORS "AS IS"
 *  AND ANY EXPRESS OR IMPLIED WARRANTIES, INCLUDING, BUT NOT LIMITED TO, THE
 *  IMPLIED WARRANTIES OF MERCHANTABILITY AND FITNESS FOR A PARTICULAR PURPOSE
 *  ARE DISCLAIMED. IN NO EVENT SHALL THE COPYRIGHT HOLDER OR CONTRIBUTORS BE
 *  LIABLE FOR ANY DIRECT, INDIRECT, INCIDENTAL, SPECIAL, EXEMPLARY, OR
 *  CONSEQUENTIAL DAMAGES (INCLUDING, BUT NOT LIMITED TO, PROCUREMENT OF
 *  SUBSTITUTE GOODS OR SERVICES; LOSS OF USE, DATA, OR PROFITS; OR BUSINESS
 *  INTERRUPTION) HOWEVER CAUSED AND ON ANY THEORY OF LIABILITY, WHETHER IN
 *  CONTRACT, STRICT LIABILITY, OR TORT (INCLUDING NEGLIGENCE OR OTHERWISE)
 *  ARISING IN ANY WAY OUT OF THE USE OF THIS SOFTWARE, EVEN IF ADVISED OF THE
 *  POSSIBILITY OF SUCH DAMAGE.
 */

/**
 * @file
 *   This file includes definitions of OpenThead Host for NCP.
 */

#ifndef OTBR_AGENT_NCP_HOST_HPP_
#define OTBR_AGENT_NCP_HOST_HPP_

#include "lib/spinel/coprocessor_type.h"
#include "lib/spinel/spinel_driver.hpp"

#include "common/mainloop.hpp"
#include "host/ncp_spinel.hpp"
#include "host/thread_host.hpp"
<<<<<<< HEAD
#include "posix/cli_daemon.hpp"
=======
#include "posix/infra_if.hpp"
>>>>>>> 71607a4a
#include "posix/netif.hpp"

namespace otbr {
namespace Host {

/**
 * This class implements the NetworkProperties under NCP mode.
 */
class NcpNetworkProperties : virtual public NetworkProperties, public PropsObserver
{
public:
    /**
     * Constructor
     */
    explicit NcpNetworkProperties(void);

    // NetworkProperties methods
    otDeviceRole GetDeviceRole(void) const override;
    bool         Ip6IsEnabled(void) const override;
    uint32_t     GetPartitionId(void) const override;
    void         GetDatasetActiveTlvs(otOperationalDatasetTlvs &aDatasetTlvs) const override;
    void         GetDatasetPendingTlvs(otOperationalDatasetTlvs &aDatasetTlvs) const override;

private:
    // PropsObserver methods
    void SetDeviceRole(otDeviceRole aRole) override;
    void SetDatasetActiveTlvs(const otOperationalDatasetTlvs &aActiveOpDatasetTlvs) override;

    otDeviceRole             mDeviceRole;
    otOperationalDatasetTlvs mDatasetActiveTlvs;
};

class NcpHost : public MainloopProcessor,
                public ThreadHost,
                public NcpNetworkProperties,
                public Netif::Dependencies,
                public InfraIf::Dependencies
#if OTBR_ENABLE_SRP_ADVERTISING_PROXY
    ,
                public Mdns::StateObserver
#endif
{
public:
    /**
     * Constructor.
     *
     * @param[in]   aInterfaceName          A string of the NCP interface name.
     * @param[in]   aBackboneInterfaceName  A string of the backbone interface name.
     * @param[in]   aDryRun                 TRUE to indicate dry-run mode. FALSE otherwise.
     */
    NcpHost(const char *aInterfaceName, const char *aBackboneInterfaceName, bool aDryRun);

    /**
     * Destructor.
     */
    ~NcpHost(void) override = default;

    // ThreadHost methods
    void Join(const otOperationalDatasetTlvs &aActiveOpDatasetTlvs, const AsyncResultReceiver &aReceiver) override;
    void Leave(bool aEraseDataset, const AsyncResultReceiver &aReceiver) override;
    void ScheduleMigration(const otOperationalDatasetTlvs &aPendingOpDatasetTlvs,
                           const AsyncResultReceiver       aReceiver) override;
    void SetThreadEnabled(bool aEnabled, const AsyncResultReceiver aReceiver) override;
    void SetCountryCode(const std::string &aCountryCode, const AsyncResultReceiver &aReceiver) override;
    void GetChannelMasks(const ChannelMasksReceiver &aReceiver, const AsyncResultReceiver &aErrReceiver) override;
#if OTBR_ENABLE_POWER_CALIBRATION
    void SetChannelMaxPowers(const std::vector<ChannelMaxPower> &aChannelMaxPowers,
                             const AsyncResultReceiver          &aReceiver) override;
#endif
    void AddThreadStateChangedCallback(ThreadStateChangedCallback aCallback) override;
    void AddThreadEnabledStateChangedCallback(ThreadEnabledStateCallback aCallback) override;
    void SetBorderAgentMeshCoPServiceChangedCallback(BorderAgentMeshCoPServiceChangedCallback aCallback) override;
    void AddEphemeralKeyStateChangedCallback(EphemeralKeyStateChangedCallback aCallback) override;
    void SetUdpForwardToHostCallback(UdpForwardToHostCallback aCallback) override;

    CoprocessorType GetCoprocessorType(void) override
    {
        return OT_COPROCESSOR_NCP;
    }
    const char *GetCoprocessorVersion(void) override;
    const char *GetInterfaceName(void) const override
    {
        return mConfig.mInterfaceName;
    }
    void Init(void) override;
    void Deinit(void) override;

    // MainloopProcessor methods
    void Update(MainloopContext &aMainloop) override;
    void Process(const MainloopContext &aMainloop) override;

#if OTBR_ENABLE_SRP_ADVERTISING_PROXY
    void SetMdnsPublisher(Mdns::Publisher *aPublisher);
#endif

    void InitNetifCallbacks(Netif &aNetif);
    void InitInfraIfCallbacks(InfraIf &aInfraIf);

private:
#if OTBR_ENABLE_SRP_ADVERTISING_PROXY
    void HandleMdnsState(Mdns::Publisher::State aState) override;
#endif
    otbrError UdpForward(const uint8_t      *aUdpPayload,
                         uint16_t            aLength,
                         const otIp6Address &aRemoteAddr,
                         uint16_t            aRemotePort,
                         const UdpProxy     &aUdpProxy) override;

    otbrError Ip6Send(const uint8_t *aData, uint16_t aLength) override;
    otbrError Ip6MulAddrUpdateSubscription(const otIp6Address &aAddress, bool aIsAdded) override;
    otbrError SetInfraIf(uint32_t                       aInfraIfIndex,
                         bool                           aIsRunning,
                         const std::vector<Ip6Address> &aIp6Addresses) override;
    otbrError HandleIcmp6Nd(uint32_t          aInfraIfIndex,
                            const Ip6Address &aIp6Address,
                            const uint8_t    *aData,
                            uint16_t          aDataLen) override;

    ot::Spinel::SpinelDriver &mSpinelDriver;
    otPlatformConfig          mConfig;
    NcpSpinel                 mNcpSpinel;
    TaskRunner                mTaskRunner;
<<<<<<< HEAD
    InfraIf                   mInfraIf;
    CliDaemon                 mCliDaemon;
=======
>>>>>>> 71607a4a
};

} // namespace Host
} // namespace otbr

#endif // OTBR_AGENT_NCP_HOST_HPP_<|MERGE_RESOLUTION|>--- conflicted
+++ resolved
@@ -40,11 +40,8 @@
 #include "common/mainloop.hpp"
 #include "host/ncp_spinel.hpp"
 #include "host/thread_host.hpp"
-<<<<<<< HEAD
 #include "posix/cli_daemon.hpp"
-=======
 #include "posix/infra_if.hpp"
->>>>>>> 71607a4a
 #include "posix/netif.hpp"
 
 namespace otbr {
@@ -167,11 +164,7 @@
     otPlatformConfig          mConfig;
     NcpSpinel                 mNcpSpinel;
     TaskRunner                mTaskRunner;
-<<<<<<< HEAD
-    InfraIf                   mInfraIf;
     CliDaemon                 mCliDaemon;
-=======
->>>>>>> 71607a4a
 };
 
 } // namespace Host
