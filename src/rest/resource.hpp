--- conflicted
+++ resolved
@@ -98,41 +98,6 @@
      *
      */
     void ErrorHandler(Response &aResponse, HttpStatusCode aErrorCode, std::string aErrorDescription) const;
-
-<<<<<<< HEAD
-    /**
-     * This method is a pre-defined callback function used for call another private method when diagnostic information
-     * arrives.
-     *
-     * @param[in]  aMessage      A pointer to the message buffer containing the received Network Diagnostic
-     * @param[in]  aMessageInfo  A pointer to the message info for @p aMessage
-     * @param[in]  aContext      A pointer to application-specific context.
-     *
-     */
-    static void DiagnosticResponseHandler(otMessage *aMessage, const otMessageInfo *aMessageInfo, void *aContext);
-
-    /**
-     * This method handles commissioner state changes (callback function).
-     *
-     * @param[in]  aState    The state of commissioner.
-     * @param[in]  aContext  A pointer to the Resource context.
-     *
-     */
-    static void HandleCommissionerStateChanged(otCommissionerState aState, void *aContext);
-
-    /**
-     * This method handle joiner event (callback function).
-     *
-     * @param[in]  aEvent       The joiner event type.
-     * @param[in]  aJoinerInfo  A pointer to the Joiner Info.
-     * @param[in]  aJoinerId    A pointer to the Joiner ID (if not known, it will be NULL).
-     * @param[in]  aContext     A pointer to application-specific context.
-     *
-     */
-    static void HandleJoinerEvent(otCommissionerJoinerEvent aEvent,
-                                  const otJoinerInfo *      aJoinerInfo,
-                                  const otExtAddress *      aJoinerId,
-                                  void *                    aContext);
     /**
      * This method is a pre-defined callback function used for binding with another callback function defined by
      * thread_helper.
@@ -145,8 +110,6 @@
      */
     void NetworksResponseHandler(Response *aResponse, otError aError, const std::vector<otActiveScanResult> &aResult);
 
-=======
->>>>>>> f4b8547a
 private:
     typedef void (Resource::*ResourceHandler)(const Request &aRequest, Response &aResponse) const;
     typedef void (Resource::*ResourceCallbackHandler)(const Request &aRequest, Response &aResponse);
@@ -195,23 +158,27 @@
     void DeleteOutDatedDiagnostic(void);
     void UpdateDiag(std::string aKey, std::vector<otNetworkDiagTlv> &aDiag);
 
-<<<<<<< HEAD
-    // private funtion that is called by punlic static function
-    void DiagnosticResponseHandler(otMessage *aMessage, const otMessageInfo);
-    void HandleCommissionerStateChanged(otCommissionerState aState) const;
+    static void HandleCommissionerStateChanged(otCommissionerState aState, void *aContext);
+
+    void HandleCommissionerStateChanged(otCommissionerState aState);
+
+    static void HandleJoinerEvent(otCommissionerJoinerEvent aEvent,
+                                  const otJoinerInfo *      aJoinerInfo,
+                                  const otExtAddress *      aJoinerId,
+                                  void *                    aContext);
+
     void HandleJoinerEvent(otCommissionerJoinerEvent aEvent,
                            const otJoinerInfo *      aJoinerInfo,
-                           const otExtAddress *      aJoinerId) const;
+                           const otExtAddress *      aJoinerId);
 
-    otInstance *                     mInstance;
-    otbr::Ncp::ControllerOpenThread *mNcp;
-=======
     static void DiagnosticResponseHandler(otError              aError,
                                           otMessage *          aMessage,
                                           const otMessageInfo *aMessageInfo,
                                           void *               aContext);
     void        DiagnosticResponseHandler(otError aError, const otMessage *aMessage, const otMessageInfo *aMessageInfo);
->>>>>>> f4b8547a
+
+    otInstance *                     mInstance;
+    otbr::Ncp::ControllerOpenThread *mNcp;
 
     // Resource Handler Map
     std::unordered_map<std::string, ResourceHandler> mResourceMap;
