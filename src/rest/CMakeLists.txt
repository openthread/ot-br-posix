#
#  Copyright (c) 2020, The OpenThread Authors.
#  All rights reserved.
#
#  Redistribution and use in source and binary forms, with or without
#  modification, are permitted provided that the following conditions are met:
#  1. Redistributions of source code must retain the above copyright
#     notice, this list of conditions and the following disclaimer.
#  2. Redistributions in binary form must reproduce the above copyright
#     notice, this list of conditions and the following disclaimer in the
#     documentation and/or other materials provided with the distribution.
#  3. Neither the name of the copyright holder nor the
#     names of its contributors may be used to endorse or promote products
#     derived from this software without specific prior written permission.
#
#  THIS SOFTWARE IS PROVIDED BY THE COPYRIGHT HOLDERS AND CONTRIBUTORS "AS IS"
#  AND ANY EXPRESS OR IMPLIED WARRANTIES, INCLUDING, BUT NOT LIMITED TO, THE
#  IMPLIED WARRANTIES OF MERCHANTABILITY AND FITNESS FOR A PARTICULAR PURPOSE
#  ARE DISCLAIMED. IN NO EVENT SHALL THE COPYRIGHT HOLDER OR CONTRIBUTORS BE
#  LIABLE FOR ANY DIRECT, INDIRECT, INCIDENTAL, SPECIAL, EXEMPLARY, OR
#  CONSEQUENTIAL DAMAGES (INCLUDING, BUT NOT LIMITED TO, PROCUREMENT OF
#  SUBSTITUTE GOODS OR SERVICES; LOSS OF USE, DATA, OR PROFITS; OR BUSINESS
#  INTERRUPTION) HOWEVER CAUSED AND ON ANY THEORY OF LIABILITY, WHETHER IN
#  CONTRACT, STRICT LIABILITY, OR TORT (INCLUDING NEGLIGENCE OR OTHERWISE)
#  ARISING IN ANY WAY OUT OF THE USE OF THIS SOFTWARE, EVEN IF ADVISED OF THE
#  POSSIBILITY OF SUCH DAMAGE.
#

<<<<<<< HEAD
add_library( otbr-rest
=======
add_library(otbr-rest
>>>>>>> f4b8547a
    rest_web_server.cpp
    connection.cpp
    resource.cpp
    json.cpp
    parser.cpp
    request.cpp
    response.cpp
)

target_link_libraries(otbr-rest
    PUBLIC
        http_parser
    PRIVATE
        cjson
        mbedtls
        otbr-config
        otbr-utils
        openthread-ftd
        openthread-posix
)

install(DIRECTORY frontend
        FILE_PERMISSIONS OWNER_READ OWNER_WRITE GROUP_READ WORLD_READ
        DESTINATION /var/otbr
)<|MERGE_RESOLUTION|>--- conflicted
+++ resolved
@@ -26,11 +26,7 @@
 #  POSSIBILITY OF SUCH DAMAGE.
 #
 
-<<<<<<< HEAD
-add_library( otbr-rest
-=======
 add_library(otbr-rest
->>>>>>> f4b8547a
     rest_web_server.cpp
     connection.cpp
     resource.cpp
