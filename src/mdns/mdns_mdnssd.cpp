/*
 *    Copyright (c) 2018, The OpenThread Authors.
 *    All rights reserved.
 *
 *    Redistribution and use in source and binary forms, with or without
 *    modification, are permitted provided that the following conditions are met:
 *    1. Redistributions of source code must retain the above copyright
 *       notice, this list of conditions and the following disclaimer.
 *    2. Redistributions in binary form must reproduce the above copyright
 *       notice, this list of conditions and the following disclaimer in the
 *       documentation and/or other materials provided with the distribution.
 *    3. Neither the name of the copyright holder nor the
 *       names of its contributors may be used to endorse or promote products
 *       derived from this software without specific prior written permission.
 *
 *    THIS SOFTWARE IS PROVIDED BY THE COPYRIGHT HOLDERS AND CONTRIBUTORS "AS IS"
 *    AND ANY EXPRESS OR IMPLIED WARRANTIES, INCLUDING, BUT NOT LIMITED TO, THE
 *    IMPLIED WARRANTIES OF MERCHANTABILITY AND FITNESS FOR A PARTICULAR PURPOSE
 *    ARE DISCLAIMED. IN NO EVENT SHALL THE COPYRIGHT HOLDER OR CONTRIBUTORS BE
 *    LIABLE FOR ANY DIRECT, INDIRECT, INCIDENTAL, SPECIAL, EXEMPLARY, OR
 *    CONSEQUENTIAL DAMAGES (INCLUDING, BUT NOT LIMITED TO, PROCUREMENT OF
 *    SUBSTITUTE GOODS OR SERVICES; LOSS OF USE, DATA, OR PROFITS; OR BUSINESS
 *    INTERRUPTION) HOWEVER CAUSED AND ON ANY THEORY OF LIABILITY, WHETHER IN
 *    CONTRACT, STRICT LIABILITY, OR TORT (INCLUDING NEGLIGENCE OR OTHERWISE)
 *    ARISING IN ANY WAY OUT OF THE USE OF THIS SOFTWARE, EVEN IF ADVISED OF THE
 *    POSSIBILITY OF SUCH DAMAGE.
 */

/**
 * @file
 *   This file implements mDNS publisher based on mDNSResponder.
 */

#define OTBR_LOG_TAG "MDNS"

#include "mdns/mdns_mdnssd.hpp"

#include <algorithm>

#include <arpa/inet.h>
#include <assert.h>
#include <errno.h>
#include <netinet/in.h>
#include <stdio.h>
#include <stdlib.h>
#include <string.h>

#include "common/code_utils.hpp"
#include "common/dns_utils.hpp"
#include "common/logging.hpp"
#include "common/time.hpp"

namespace otbr {

namespace Mdns {

static const char kDomain[] = "local.";

static otbrError DNSErrorToOtbrError(DNSServiceErrorType aError)
{
    otbrError error;

    switch (aError)
    {
    case kDNSServiceErr_NoError:
        error = OTBR_ERROR_NONE;
        break;

    case kDNSServiceErr_NoSuchKey:
    case kDNSServiceErr_NoSuchName:
    case kDNSServiceErr_NoSuchRecord:
        error = OTBR_ERROR_NOT_FOUND;
        break;

    case kDNSServiceErr_Invalid:
    case kDNSServiceErr_BadParam:
    case kDNSServiceErr_BadFlags:
    case kDNSServiceErr_BadInterfaceIndex:
        error = OTBR_ERROR_INVALID_ARGS;
        break;

    case kDNSServiceErr_AlreadyRegistered:
    case kDNSServiceErr_NameConflict:
        error = OTBR_ERROR_DUPLICATED;
        break;

    case kDNSServiceErr_Unsupported:
        error = OTBR_ERROR_NOT_IMPLEMENTED;
        break;

    default:
        error = OTBR_ERROR_MDNS;
        break;
    }

    return error;
}

static const char *DNSErrorToString(DNSServiceErrorType aError)
{
    switch (aError)
    {
    case kDNSServiceErr_NoError:
        return "OK";

    case kDNSServiceErr_Unknown:
        // 0xFFFE FFFF
        return "Unknown";

    case kDNSServiceErr_NoSuchName:
        return "No Such Name";

    case kDNSServiceErr_NoMemory:
        return "No Memory";

    case kDNSServiceErr_BadParam:
        return "Bad Param";

    case kDNSServiceErr_BadReference:
        return "Bad Reference";

    case kDNSServiceErr_BadState:
        return "Bad State";

    case kDNSServiceErr_BadFlags:
        return "Bad Flags";

    case kDNSServiceErr_Unsupported:
        return "Unsupported";

    case kDNSServiceErr_NotInitialized:
        return "Not Initialized";

    case kDNSServiceErr_AlreadyRegistered:
        return "Already Registered";

    case kDNSServiceErr_NameConflict:
        return "Name Conflict";

    case kDNSServiceErr_Invalid:
        return "Invalid";

    case kDNSServiceErr_Firewall:
        return "Firewall";

    case kDNSServiceErr_Incompatible:
        // client library incompatible with daemon
        return "Incompatible";

    case kDNSServiceErr_BadInterfaceIndex:
        return "Bad Interface Index";

    case kDNSServiceErr_Refused:
        return "Refused";

    case kDNSServiceErr_NoSuchRecord:
        return "No Such Record";

    case kDNSServiceErr_NoAuth:
        return "No Auth";

    case kDNSServiceErr_NoSuchKey:
        return "No Such Key";

    case kDNSServiceErr_NATTraversal:
        return "NAT Traversal";

    case kDNSServiceErr_DoubleNAT:
        return "Double NAT";

    case kDNSServiceErr_BadTime:
        // Codes up to here existed in Tiger
        return "Bad Time";

    case kDNSServiceErr_BadSig:
        return "Bad Sig";

    case kDNSServiceErr_BadKey:
        return "Bad Key";

    case kDNSServiceErr_Transient:
        return "Transient";

    case kDNSServiceErr_ServiceNotRunning:
        // Background daemon not running
        return "Service Not Running";

    case kDNSServiceErr_NATPortMappingUnsupported:
        // NAT doesn't support NAT-PMP or UPnP
        return "NAT Port Mapping Unsupported";

    case kDNSServiceErr_NATPortMappingDisabled:
        // NAT supports NAT-PMP or UPnP but it's disabled by the administrator
        return "NAT Port Mapping Disabled";

    case kDNSServiceErr_NoRouter:
        // No router currently configured (probably no network connectivity)
        return "No Router";

    case kDNSServiceErr_PollingMode:
        return "Polling Mode";

    case kDNSServiceErr_Timeout:
        return "Timeout";

    default:
        assert(false);
        return nullptr;
    }
}

PublisherMDnsSd::PublisherMDnsSd(StateHandler aHandler, void *aContext)
    : mHostsRef(nullptr)
    , mState(State::kIdle)
    , mStateHandler(aHandler)
    , mContext(aContext)
{
}

PublisherMDnsSd::~PublisherMDnsSd(void)
{
    Stop();
}

otbrError PublisherMDnsSd::Start(void)
{
    mState = State::kReady;
    mStateHandler(mContext, State::kReady);
    return OTBR_ERROR_NONE;
}

bool PublisherMDnsSd::IsStarted(void) const
{
    return mState == State::kReady;
}

void PublisherMDnsSd::Stop(void)
{
    VerifyOrExit(mState == State::kReady);

    for (Service &service : mServices)
    {
        otbrLogInfo("Remove service %s.%s", service.mName.c_str(), service.mType.c_str());
        DNSServiceRefDeallocate(service.mService);
    }
    mServices.clear();

    otbrLogInfo("Remove all hosts");
    if (mHostsRef != nullptr)
    {
        DNSServiceRefDeallocate(mHostsRef);
        mHostsRef = nullptr;
    }

    mHosts.clear();

exit:
    return;
}

void PublisherMDnsSd::Update(MainloopContext &aMainloop)
{
    for (Service &service : mServices)
    {
        assert(service.mService != nullptr);

        int fd = DNSServiceRefSockFD(service.mService);

        assert(fd != -1);

        FD_SET(fd, &aMainloop.mReadFdSet);

        aMainloop.mMaxFd = std::max(aMainloop.mMaxFd, fd);
    }

    if (mHostsRef != nullptr)
    {
        int fd = DNSServiceRefSockFD(mHostsRef);

        assert(fd != -1);

        FD_SET(fd, &aMainloop.mReadFdSet);

        aMainloop.mMaxFd = std::max(aMainloop.mMaxFd, fd);
    }

    for (Subscription &subscription : mSubscribedServices)
    {
        if (subscription.mServiceRef != nullptr)
        {
            int fd = DNSServiceRefSockFD(subscription.mServiceRef);
            assert(fd != -1);

            FD_SET(fd, &aMainloop.mReadFdSet);
            aMainloop.mMaxFd = std::max(aMainloop.mMaxFd, fd);
        }
    }

    for (Subscription &subscription : mSubscribedHosts)
    {
        if (subscription.mServiceRef != nullptr)
        {
            int fd = DNSServiceRefSockFD(subscription.mServiceRef);
            assert(fd != -1);

            FD_SET(fd, &aMainloop.mReadFdSet);
            aMainloop.mMaxFd = std::max(aMainloop.mMaxFd, fd);
        }
    }
}

void PublisherMDnsSd::Process(const MainloopContext &aMainloop)
{
    std::vector<DNSServiceRef> readyServices;

    for (Service &service : mServices)
    {
        int fd = DNSServiceRefSockFD(service.mService);

        if (FD_ISSET(fd, &aMainloop.mReadFdSet))
        {
            readyServices.push_back(service.mService);
        }
    }

    if (mHostsRef != nullptr)
    {
        int fd = DNSServiceRefSockFD(mHostsRef);

        if (FD_ISSET(fd, &aMainloop.mReadFdSet))
        {
            readyServices.push_back(mHostsRef);
        }
    }

    for (Subscription &subscription : mSubscribedServices)
    {
        if (subscription.mServiceRef != nullptr)
        {
            int fd = DNSServiceRefSockFD(subscription.mServiceRef);
            assert(fd != -1);

            if (FD_ISSET(fd, &aMainloop.mReadFdSet))
            {
                readyServices.push_back(subscription.mServiceRef);
            }
        }
    }

    for (Subscription &service : mSubscribedHosts)
    {
        if (service.mServiceRef != nullptr)
        {
            int fd = DNSServiceRefSockFD(service.mServiceRef);
            assert(fd != -1);

            if (FD_ISSET(fd, &aMainloop.mReadFdSet))
            {
                readyServices.push_back(service.mServiceRef);
            }
        }
    }

    for (DNSServiceRef serviceRef : readyServices)
    {
        DNSServiceErrorType error = DNSServiceProcessResult(serviceRef);

        if (error != kDNSServiceErr_NoError)
        {
            otbrLogWarning("DNSServiceProcessResult failed: %s", DNSErrorToString(error));
        }
    }
}

void PublisherMDnsSd::HandleServiceRegisterResult(DNSServiceRef         aService,
                                                  const DNSServiceFlags aFlags,
                                                  DNSServiceErrorType   aError,
                                                  const char *          aName,
                                                  const char *          aType,
                                                  const char *          aDomain,
                                                  void *                aContext)
{
    static_cast<PublisherMDnsSd *>(aContext)->HandleServiceRegisterResult(aService, aFlags, aError, aName, aType,
                                                                          aDomain);
}

void PublisherMDnsSd::HandleServiceRegisterResult(DNSServiceRef         aServiceRef,
                                                  const DNSServiceFlags aFlags,
                                                  DNSServiceErrorType   aError,
                                                  const char *          aName,
                                                  const char *          aType,
                                                  const char *          aDomain)
{
    OTBR_UNUSED_VARIABLE(aDomain);

    otbrError       error = DNSErrorToOtbrError(aError);
    std::string     originalInstanceName;
    ServiceIterator service = FindPublishedService(aServiceRef);

    VerifyOrExit(service != mServices.end());

    // mDNSResponder could auto-rename the service instance name when name conflict
    // is detected. In this case, `aName` may not match `service->mName` and we
    // should use the original `service->mName` to find associated SRP service.
    originalInstanceName = service->mName;

    otbrLogInfo("Received reply for service %s.%s", originalInstanceName.c_str(), aType);

    if (originalInstanceName != aName)
    {
        otbrLogInfo("Service %s.%s renamed to %s.%s", originalInstanceName.c_str(), aType, aName, aType);
    }

    if (aError == kDNSServiceErr_NoError && (aFlags & kDNSServiceFlagsAdd))
    {
        otbrLogInfo("Successfully registered service %s.%s", originalInstanceName.c_str(), aType);
    }
    else
    {
        otbrLogErr("Failed to register service %s.%s: %s", originalInstanceName.c_str(), aType,
                   DNSErrorToString(aError));
        DiscardService(originalInstanceName, aType, aServiceRef);
    }

    if (mServiceHandler != nullptr)
    {
        // TODO: pass the renewed service instance name back to SRP server handler.
        mServiceHandler(originalInstanceName, aType, error, mServiceHandlerContext);
    }

exit:
    return;
}

void PublisherMDnsSd::DiscardService(const std::string &aName, const std::string &aType, DNSServiceRef aServiceRef)
{
    OTBR_UNUSED_VARIABLE(aServiceRef);

    ServiceIterator service = FindPublishedService(aName, aType);

    if (service != mServices.end())
    {
        assert(aServiceRef == nullptr || aServiceRef == service->mService);

        otbrLogInfo("Remove service ref %p", service->mService);

        DNSServiceRefDeallocate(service->mService);
        mServices.erase(service);
    }
}

void PublisherMDnsSd::RecordService(const std::string &aName,
                                    const std::string &aType,
                                    const std::string &aRegType,
                                    uint16_t           aPort,
                                    DNSServiceRef      aServiceRef)
{
    ServiceIterator service = FindPublishedService(aName, aType);

    if (service == mServices.end())
    {
        otbrLogInfo("Add service: %s.%s (ref: %p)", aName.c_str(), aType.c_str(), aServiceRef);
        mServices.push_back({aName, aType, aRegType, aServiceRef, aPort});
    }
    else
    {
        assert(service->mRegType == aRegType);
        assert(service->mService == aServiceRef);
    }
}

bool PublisherMDnsSd::IsServiceOutdated(const Service &service, const std::string &aNewRegType, int aNewPort)
{
    return service.mRegType != aNewRegType || service.mPort != aNewPort;
}

otbrError PublisherMDnsSd::PublishService(const std::string &aHostName,
                                          uint16_t           aPort,
                                          const std::string &aName,
                                          const std::string &aType,
                                          const SubTypeList &aSubTypeList,
                                          const TxtList &    aTxtList)
{
    otbrError            ret   = OTBR_ERROR_NONE;
    int                  error = 0;
    std::vector<uint8_t> txt;
    std::string          regType    = MakeRegType(aType, aSubTypeList);
    ServiceIterator      service    = FindPublishedService(aName, aType);
    DNSServiceRef        serviceRef = nullptr;
    std::string          fullHostName;

    if (!aHostName.empty())
    {
        HostIterator host = FindPublishedHost(aHostName);

        // Make sure that the host has been published.
        VerifyOrExit(host != mHosts.end(), ret = OTBR_ERROR_INVALID_ARGS);
        fullHostName = MakeFullName(aHostName);
    }

    SuccessOrExit(ret = EncodeTxtData(aTxtList, txt));

    if (service != mServices.end() && !IsServiceOutdated(*service, regType, aPort))
    {
        otbrLogInfo("Update service %s.%s", aName.c_str(), aType.c_str());

        // Setting TTL to 0 to use default value.
        SuccessOrExit(error =
                          DNSServiceUpdateRecord(service->mService, nullptr, 0, txt.size(), txt.data(), /* ttl */ 0));

        if (mServiceHandler != nullptr)
        {
            mServiceHandler(aName, aType, DNSErrorToOtbrError(error), mServiceHandlerContext);
        }

        ExitNow();
    }

    if (service != mServices.end())
    {
        // Service is outdated and needs to be recreated.
        DiscardService(aName, aType, serviceRef);
    }

    SuccessOrExit(error = DNSServiceRegister(&serviceRef, /* flags */ 0, kDNSServiceInterfaceIndexAny, aName.c_str(),
                                             regType.c_str(), /* domain */ nullptr,
                                             !aHostName.empty() ? fullHostName.c_str() : nullptr, htons(aPort),
                                             txt.size(), txt.data(), HandleServiceRegisterResult, this));
    RecordService(aName, aType, regType, aPort, serviceRef);

exit:
    if (error != kDNSServiceErr_NoError)
    {
        ret = OTBR_ERROR_MDNS;
        otbrLogErr("Failed to publish service for mdnssd error: %s!", DNSErrorToString(error));
    }
    return ret;
}

otbrError PublisherMDnsSd::UnpublishService(const std::string &aName, const std::string &aType)
{
    DiscardService(aName, aType);
    return OTBR_ERROR_NONE;
}

otbrError PublisherMDnsSd::DiscardHost(const std::string &aName, bool aSendGoodbye)
{
    otbrError    ret   = OTBR_ERROR_NONE;
    int          error = 0;
    HostIterator host  = FindPublishedHost(aName);

    VerifyOrExit(mHostsRef != nullptr && host != mHosts.end());

    otbrLogInfo("Remove host: %s (record ref: %p)", host->mName.c_str(), host->mRecord);

    if (aSendGoodbye)
    {
        // The Bonjour mDNSResponder somehow doesn't send goodbye message for the AAAA record when it is
        // removed by `DNSServiceRemoveRecord`. Per RFC 6762, a goodbye message of a record sets its TTL
        // to zero but the receiver should record the TTL of 1 and flushes the cache 1 second later. Here
        // we remove the AAAA record after updating its TTL to 1 second. This has the same effect as
        // sending a goodbye message.
        // TODO: resolve the goodbye issue with Bonjour mDNSResponder.
        error = DNSServiceUpdateRecord(mHostsRef, host->mRecord, kDNSServiceFlagsUnique, host->mAddress.size(),
                                       &host->mAddress.front(), /* ttl */ 1);
        // Do not SuccessOrExit so that we always erase the host entry.

        DNSServiceRemoveRecord(mHostsRef, host->mRecord, /* flags */ 0);
    }
    mHosts.erase(host);

exit:
    if (error != kDNSServiceErr_NoError)
    {
        ret = OTBR_ERROR_MDNS;
        otbrLogErr("Failed to remove host %s for mdnssd error: %s!", aName.c_str(), DNSErrorToString(error));
    }
    return ret;
}

void PublisherMDnsSd::RecordHost(const std::string &         aName,
                                 const std::vector<uint8_t> &aAddress,
                                 DNSRecordRef                aRecordRef)
{
    HostIterator host = FindPublishedHost(aName);

    if (host == mHosts.end())
    {
        otbrLogInfo("Add new host %s", aName.c_str());
        mHosts.push_back({aName, aAddress, aRecordRef});
    }
    else
    {
        otbrLogInfo("Update existing host %s", host->mName.c_str());

        // The address of the host may be updated.
        host->mAddress = aAddress;

        assert(host->mRecord == aRecordRef);
    }
}

otbrError PublisherMDnsSd::PublishHost(const std::string &aName, const std::vector<uint8_t> &aAddress)
{
    otbrError    ret   = OTBR_ERROR_NONE;
    int          error = 0;
    std::string  fullName;
    HostIterator host = FindPublishedHost(aName);

    // Supports only IPv6 for now, may support IPv4 in the future.
    VerifyOrExit(aAddress.size() == OTBR_IP6_ADDRESS_SIZE, error = OTBR_ERROR_INVALID_ARGS);

    fullName = MakeFullName(aName);

    if (mHostsRef == nullptr)
    {
        SuccessOrExit(error = DNSServiceCreateConnection(&mHostsRef));
    }

    if (host != mHosts.end())
    {
        otbrLogInfo("Update existing host %s", aName.c_str());
        SuccessOrExit(error = DNSServiceUpdateRecord(mHostsRef, host->mRecord, kDNSServiceFlagsUnique, aAddress.size(),
                                                     aAddress.data(), /* ttl */ 0));

        RecordHost(aName, aAddress, host->mRecord);
        if (mHostHandler != nullptr)
        {
            mHostHandler(aName, DNSErrorToOtbrError(error), mHostHandlerContext);
        }
    }
    else
    {
        DNSRecordRef record;

        otbrLogInfo("Publish new host %s", aName.c_str());
        SuccessOrExit(error = DNSServiceRegisterRecord(mHostsRef, &record, kDNSServiceFlagsUnique,
                                                       kDNSServiceInterfaceIndexAny, fullName.c_str(),
                                                       kDNSServiceType_AAAA, kDNSServiceClass_IN, aAddress.size(),
                                                       aAddress.data(), /* ttl */ 0, HandleRegisterHostResult, this));
        RecordHost(aName, aAddress, record);
    }

exit:
    if (error != kDNSServiceErr_NoError)
    {
        if (mHostsRef != nullptr)
        {
            DNSServiceRefDeallocate(mHostsRef);
            mHostsRef = nullptr;
        }

        ret = OTBR_ERROR_MDNS;
        otbrLogErr("Failed to publish/update host %s for mdnssd error: %s!", aName.c_str(), DNSErrorToString(error));
    }
    return ret;
}

otbrError PublisherMDnsSd::UnpublishHost(const std::string &aName)
{
    return DiscardHost(aName);
}

void PublisherMDnsSd::HandleRegisterHostResult(DNSServiceRef       aHostsConnection,
                                               DNSRecordRef        aHostRecord,
                                               DNSServiceFlags     aFlags,
                                               DNSServiceErrorType aErrorCode,
                                               void *              aContext)
{
    static_cast<PublisherMDnsSd *>(aContext)->HandleRegisterHostResult(aHostsConnection, aHostRecord, aFlags,
                                                                       aErrorCode);
}

void PublisherMDnsSd::HandleRegisterHostResult(DNSServiceRef       aHostsConnection,
                                               DNSRecordRef        aHostRecord,
                                               DNSServiceFlags     aFlags,
                                               DNSServiceErrorType aErrorCode)
{
    OTBR_UNUSED_VARIABLE(aHostsConnection);
    OTBR_UNUSED_VARIABLE(aFlags);

    HostIterator host = FindPublishedHost(aHostRecord);
    std::string  hostName;

    VerifyOrExit(host != mHosts.end());
    hostName = host->mName;

    otbrLogInfo("Received reply for host %s", hostName.c_str());

    if (aErrorCode == kDNSServiceErr_NoError)
    {
        otbrLogInfo("Successfully registered host %s", hostName.c_str());
    }
    else
    {
        otbrLogWarning("failed to register host %s for mdnssd error: %s", hostName.c_str(),
                       DNSErrorToString(aErrorCode));

        DiscardHost(hostName, /* aSendGoodbye */ false);
    }

    if (mHostHandler != nullptr)
    {
        mHostHandler(hostName, DNSErrorToOtbrError(aErrorCode), mHostHandlerContext);
    }

exit:
    return;
}

std::string PublisherMDnsSd::MakeFullName(const std::string &aName)
{
    return aName + "." + kDomain;
}

// See `regtype` parameter of the DNSServiceRegister() function for more information.
std::string PublisherMDnsSd::MakeRegType(const std::string &aType, const SubTypeList &aSubTypeList)
{
    std::string regType = aType;

    for (const auto &subType : aSubTypeList)
    {
        regType += "," + subType;
    }

    return regType;
}

PublisherMDnsSd::ServiceIterator PublisherMDnsSd::FindPublishedService(const std::string &aName,
                                                                       const std::string &aType)
{
    return std::find_if(mServices.begin(), mServices.end(), [&aName, &aType](const Service &service) {
        return aName == service.mName && IsServiceTypeEqual(aType, service.mType);
    });
}

PublisherMDnsSd::ServiceIterator PublisherMDnsSd::FindPublishedService(const DNSServiceRef &aServiceRef)
{
    return std::find_if(mServices.begin(), mServices.end(),
                        [&aServiceRef](const Service &service) { return service.mService == aServiceRef; });
}

PublisherMDnsSd::HostIterator PublisherMDnsSd::FindPublishedHost(const DNSRecordRef &aRecordRef)
{
    return std::find_if(mHosts.begin(), mHosts.end(),
                        [&aRecordRef](const Host &host) { return host.mRecord == aRecordRef; });
}

PublisherMDnsSd::HostIterator PublisherMDnsSd::FindPublishedHost(const std::string &aHostName)
{
    return std::find_if(mHosts.begin(), mHosts.end(),
                        [&aHostName](const Host &host) { return host.mName == aHostName; });
}

void PublisherMDnsSd::SubscribeService(const std::string &aType, const std::string &aInstanceName)
{
    mSubscribedServices.emplace_back(*this, aType, aInstanceName);

    otbrLogInfo("subscribe service %s.%s (total %zu)", aInstanceName.c_str(), aType.c_str(),
                mSubscribedServices.size());

    if (aInstanceName.empty())
    {
        mSubscribedServices.back().Browse();
    }
    else
    {
        mSubscribedServices.back().Resolve(kDNSServiceInterfaceIndexAny, aInstanceName, aType, kDomain);
    }
}

void PublisherMDnsSd::UnsubscribeService(const std::string &aType, const std::string &aInstanceName)
{
    ServiceSubscriptionList::iterator it =
        std::find_if(mSubscribedServices.begin(), mSubscribedServices.end(),
                     [&aType, &aInstanceName](const ServiceSubscription &aService) {
                         return aService.mType == aType && aService.mInstanceName == aInstanceName;
                     });

    assert(it != mSubscribedServices.end());

    it->Release();
    mSubscribedServices.erase(it);

    otbrLogInfo("unsubscribe service %s.%s (left %zu)", aInstanceName.c_str(), aType.c_str(),
                mSubscribedServices.size());
}

void PublisherMDnsSd::OnServiceResolveFailed(const ServiceSubscription &aService, DNSServiceErrorType aErrorCode)
{
    otbrLogWarning("Service %s resolving failed: code=%d", aService.mType.c_str(), aErrorCode);
}

void PublisherMDnsSd::OnHostResolveFailed(const PublisherMDnsSd::HostSubscription &aHost,
                                          DNSServiceErrorType                      aErrorCode)
{
    otbrLogWarning("Host %s resolving failed: code=%d", aHost.mHostName.c_str(), aErrorCode);
}

void PublisherMDnsSd::SubscribeHost(const std::string &aHostName)
{
    mSubscribedHosts.emplace_back(*this, aHostName);

    otbrLogInfo("subscribe host %s (total %zu)", aHostName.c_str(), mSubscribedHosts.size());

    mSubscribedHosts.back().Resolve();
}

void PublisherMDnsSd::UnsubscribeHost(const std::string &aHostName)
{
    HostSubscriptionList ::iterator it =
        std::find_if(mSubscribedHosts.begin(), mSubscribedHosts.end(),
                     [&aHostName](const HostSubscription &aHost) { return aHost.mHostName == aHostName; });

    assert(it != mSubscribedHosts.end());

    it->Release();
    mSubscribedHosts.erase(it);

    otbrLogInfo("unsubscribe host %s (remaining %d)", aHostName.c_str(), mSubscribedHosts.size());
}

Publisher *Publisher::Create(StateHandler aHandler, void *aContext)
{
    return new PublisherMDnsSd(aHandler, aContext);
}

void Publisher::Destroy(Publisher *aPublisher)
{
    delete static_cast<PublisherMDnsSd *>(aPublisher);
}

void PublisherMDnsSd::Subscription::Release(void)
{
    DeallocateServiceRef();
}

void PublisherMDnsSd::Subscription::DeallocateServiceRef(void)
{
    if (mServiceRef != nullptr)
    {
        DNSServiceRefDeallocate(mServiceRef);
        mServiceRef = nullptr;
    }
}

void PublisherMDnsSd::ServiceSubscription::Browse(void)
{
    assert(mServiceRef == nullptr);

    otbrLogInfo("DNSServiceBrowse %s", mType.c_str());
    DNSServiceBrowse(&mServiceRef, kDNSServiceFlagsTimeout, kDNSServiceInterfaceIndexAny, mType.c_str(),
                     /* domain */ nullptr, HandleBrowseResult, this);
}

void PublisherMDnsSd::ServiceSubscription::HandleBrowseResult(DNSServiceRef       aServiceRef,
                                                              DNSServiceFlags     aFlags,
                                                              uint32_t            aInterfaceIndex,
                                                              DNSServiceErrorType aErrorCode,
                                                              const char *        aInstanceName,
                                                              const char *        aType,
                                                              const char *        aDomain,
                                                              void *              aContext)
{
    static_cast<ServiceSubscription *>(aContext)->HandleBrowseResult(aServiceRef, aFlags, aInterfaceIndex, aErrorCode,
                                                                     aInstanceName, aType, aDomain);
}

void PublisherMDnsSd::ServiceSubscription::HandleBrowseResult(DNSServiceRef       aServiceRef,
                                                              DNSServiceFlags     aFlags,
                                                              uint32_t            aInterfaceIndex,
                                                              DNSServiceErrorType aErrorCode,
                                                              const char *        aInstanceName,
                                                              const char *        aType,
                                                              const char *        aDomain)
{
    OTBR_UNUSED_VARIABLE(aServiceRef);
    OTBR_UNUSED_VARIABLE(aDomain);

    otbrLogInfo("DNSServiceBrowse reply: %s.%s inf %u, flags=%u, error=%d", aInstanceName, aType, aInterfaceIndex,
                aFlags, aErrorCode);

    VerifyOrExit(aErrorCode == kDNSServiceErr_NoError);
    VerifyOrExit(aFlags & kDNSServiceFlagsAdd);

    DeallocateServiceRef();
    Resolve(aInterfaceIndex, aInstanceName, aType, aDomain);

exit:
    if (aErrorCode != kDNSServiceErr_NoError)
    {
        mMDnsSd->OnServiceResolveFailed(*this, aErrorCode);
    }
}

void PublisherMDnsSd::ServiceSubscription::Resolve(uint32_t           aInterfaceIndex,
                                                   const std::string &aInstanceName,
                                                   const std::string &aType,
                                                   const std::string &aDomain)
{
    assert(mServiceRef == nullptr);

    otbrLogInfo("DNSServiceResolve %s %s inf %d", aInstanceName.c_str(), aType.c_str(), aInterfaceIndex);
    DNSServiceResolve(&mServiceRef, kDNSServiceFlagsTimeout, aInterfaceIndex, aInstanceName.c_str(), aType.c_str(),
                      aDomain.c_str(), HandleResolveResult, this);
}

void PublisherMDnsSd::ServiceSubscription::HandleResolveResult(DNSServiceRef        aServiceRef,
                                                               DNSServiceFlags      aFlags,
                                                               uint32_t             aInterfaceIndex,
                                                               DNSServiceErrorType  aErrorCode,
                                                               const char *         aFullName,
                                                               const char *         aHostTarget,
                                                               uint16_t             aPort,
                                                               uint16_t             aTxtLen,
                                                               const unsigned char *aTxtRecord,
                                                               void *               aContext)
{
    static_cast<ServiceSubscription *>(aContext)->HandleResolveResult(
        aServiceRef, aFlags, aInterfaceIndex, aErrorCode, aFullName, aHostTarget, aPort, aTxtLen, aTxtRecord);
}

void PublisherMDnsSd::ServiceSubscription::HandleResolveResult(DNSServiceRef        aServiceRef,
                                                               DNSServiceFlags      aFlags,
                                                               uint32_t             aInterfaceIndex,
                                                               DNSServiceErrorType  aErrorCode,
                                                               const char *         aFullName,
                                                               const char *         aHostTarget,
                                                               uint16_t             aPort,
                                                               uint16_t             aTxtLen,
                                                               const unsigned char *aTxtRecord)
{
    OTBR_UNUSED_VARIABLE(aServiceRef);

    std::string instanceName, type, domain;
    otbrError   error = OTBR_ERROR_NONE;

    otbrLogInfo("DNSServiceResolve reply: %s host %s:%d, TXT=%dB inf %u, flags=%u", aFullName, aHostTarget, aPort,
                aTxtLen, aInterfaceIndex, aFlags);

    VerifyOrExit(aErrorCode == kDNSServiceErr_NoError);

    SuccessOrExit(error = SplitFullServiceInstanceName(aFullName, instanceName, type, domain));

    mInstanceInfo.mName     = instanceName;
    mInstanceInfo.mHostName = aHostTarget;
    mInstanceInfo.mPort     = ntohs(aPort);
    mInstanceInfo.mTxtData.assign(aTxtRecord, aTxtRecord + aTxtLen);
    // priority and weight are not given in the reply
    mInstanceInfo.mPriority = 0;
    mInstanceInfo.mWeight   = 0;
    mInstanceInfo.mTtl      = kDefaultTtl;

    DeallocateServiceRef();
    GetAddrInfo(aInterfaceIndex);

exit:
    if (aErrorCode != kDNSServiceErr_NoError || error != OTBR_ERROR_NONE)
    {
        mMDnsSd->OnServiceResolveFailed(*this, aErrorCode);
    }

    if (error != OTBR_ERROR_NONE)
    {
        otbrLogWarning("failed to resolve service instance %s", aFullName);
    }
}

void PublisherMDnsSd::ServiceSubscription::GetAddrInfo(uint32_t aInterfaceIndex)
{
    assert(mServiceRef == nullptr);

    otbrLogInfo("DNSServiceGetAddrInfo %s inf %d", mInstanceInfo.mHostName.c_str(), aInterfaceIndex);

<<<<<<< HEAD
    DNSServiceGetAddrInfo(&mServiceRef, /* flags */ kDNSServiceFlagsTimeout, aInterfaceIndex,
=======
    DNSServiceGetAddrInfo(&mServiceRef, kDNSServiceFlagsTimeout, aInterfaceIndex,
>>>>>>> a31b562e
                          kDNSServiceProtocol_IPv6 | kDNSServiceProtocol_IPv4, mInstanceInfo.mHostName.c_str(),
                          HandleGetAddrInfoResult, this);
}

void PublisherMDnsSd::ServiceSubscription::HandleGetAddrInfoResult(DNSServiceRef          aServiceRef,
                                                                   DNSServiceFlags        aFlags,
                                                                   uint32_t               aInterfaceIndex,
                                                                   DNSServiceErrorType    aErrorCode,
                                                                   const char *           aHostName,
                                                                   const struct sockaddr *aAddress,
                                                                   uint32_t               aTtl,
                                                                   void *                 aContext)
{
    static_cast<ServiceSubscription *>(aContext)->HandleGetAddrInfoResult(aServiceRef, aFlags, aInterfaceIndex,
                                                                          aErrorCode, aHostName, aAddress, aTtl);
}

void PublisherMDnsSd::ServiceSubscription::HandleGetAddrInfoResult(DNSServiceRef          aServiceRef,
                                                                   DNSServiceFlags        aFlags,
                                                                   uint32_t               aInterfaceIndex,
                                                                   DNSServiceErrorType    aErrorCode,
                                                                   const char *           aHostName,
                                                                   const struct sockaddr *aAddress,
                                                                   uint32_t               aTtl)
{
    OTBR_UNUSED_VARIABLE(aServiceRef);
    OTBR_UNUSED_VARIABLE(aInterfaceIndex);

    Ip6Address address;

    otbrLogDebug("DNSServiceGetAddrInfo reply: %d, flags=%u, host=%s, sa_family=%d", aErrorCode, aFlags, aHostName,
                 aAddress->sa_family);

    VerifyOrExit(aErrorCode == kDNSServiceErr_NoError);
    VerifyOrExit((aFlags & kDNSServiceFlagsAdd) && aAddress->sa_family == AF_INET6);

    address.CopyFrom(*reinterpret_cast<const struct sockaddr_in6 *>(aAddress));
    VerifyOrExit(!address.IsUnspecified() && !address.IsLinkLocal() && !address.IsMulticast() && !address.IsLoopback(),
                 otbrLogDebug("DNSServiceGetAddrInfo ignores address %s", address.ToString().c_str()));

    mInstanceInfo.mAddresses.push_back(address);
    mInstanceInfo.mTtl = aTtl;

    otbrLogDebug("DNSServiceGetAddrInfo reply: address=%s, ttl=%u", address.ToString().c_str(), aTtl);

    mMDnsSd->OnServiceResolved(mType, mInstanceInfo);

exit:
    if (aErrorCode != kDNSServiceErr_NoError)
    {
        otbrLogWarning("DNSServiceGetAddrInfo failed: %d", aErrorCode);
        mMDnsSd->OnServiceResolved(mType, mInstanceInfo);
    }
}

void PublisherMDnsSd::HostSubscription::Resolve(void)
{
    std::string fullHostName = MakeFullName(mHostName);

    assert(mServiceRef == nullptr);

    otbrLogDebug("DNSServiceGetAddrInfo %s inf %d", fullHostName.c_str(), kDNSServiceInterfaceIndexAny);

    DNSServiceGetAddrInfo(&mServiceRef, /* flags */ 0, kDNSServiceInterfaceIndexAny,
                          kDNSServiceProtocol_IPv6 | kDNSServiceProtocol_IPv4, fullHostName.c_str(),
                          HandleResolveResult, this);
}

void PublisherMDnsSd::HostSubscription::HandleResolveResult(DNSServiceRef          aServiceRef,
                                                            DNSServiceFlags        aFlags,
                                                            uint32_t               aInterfaceIndex,
                                                            DNSServiceErrorType    aErrorCode,
                                                            const char *           aHostName,
                                                            const struct sockaddr *aAddress,
                                                            uint32_t               aTtl,
                                                            void *                 aContext)
{
    static_cast<HostSubscription *>(aContext)->HandleResolveResult(aServiceRef, aFlags, aInterfaceIndex, aErrorCode,
                                                                   aHostName, aAddress, aTtl);
}

void PublisherMDnsSd::HostSubscription::HandleResolveResult(DNSServiceRef          aServiceRef,
                                                            DNSServiceFlags        aFlags,
                                                            uint32_t               aInterfaceIndex,
                                                            DNSServiceErrorType    aErrorCode,
                                                            const char *           aHostName,
                                                            const struct sockaddr *aAddress,
                                                            uint32_t               aTtl)
{
    OTBR_UNUSED_VARIABLE(aServiceRef);
    OTBR_UNUSED_VARIABLE(aInterfaceIndex);

    Ip6Address address;

    otbrLogDebug("DNSServiceGetAddrInfo reply: %d, flags=%u, host=%s, sa_family=%d", aErrorCode, aFlags, aHostName,
                 aAddress->sa_family);

    VerifyOrExit(aErrorCode == kDNSServiceErr_NoError);
    VerifyOrExit((aFlags & kDNSServiceFlagsAdd) && aAddress->sa_family == AF_INET6);

    address.CopyFrom(*reinterpret_cast<const struct sockaddr_in6 *>(aAddress));
    VerifyOrExit(!address.IsLinkLocal(),
                 otbrLogDebug("DNSServiceGetAddrInfo ignore link-local address %s", address.ToString().c_str()));

    mHostInfo.mHostName = aHostName;
    mHostInfo.mAddresses.push_back(address);
    mHostInfo.mTtl = aTtl;

    otbrLogDebug("DNSServiceGetAddrInfo reply: address=%s, ttl=%u", address.ToString().c_str(), aTtl);

    mMDnsSd->OnHostResolved(mHostName, mHostInfo);

exit:
    if (aErrorCode != kDNSServiceErr_NoError)
    {
        otbrLogWarning("DNSServiceGetAddrInfo failed: %d", aErrorCode);

        mMDnsSd->OnHostResolveFailed(*this, aErrorCode);
    }
    else if (mHostInfo.mAddresses.empty() && (aFlags & kDNSServiceFlagsMoreComing) == 0)
    {
        otbrLogDebug("DNSServiceGetAddrInfo reply: no IPv6 address found");
        mHostInfo.mTtl = aTtl;
        mMDnsSd->OnHostResolved(mHostName, mHostInfo);
    }
}

} // namespace Mdns

} // namespace otbr<|MERGE_RESOLUTION|>--- conflicted
+++ resolved
@@ -972,11 +972,7 @@
 
     otbrLogInfo("DNSServiceGetAddrInfo %s inf %d", mInstanceInfo.mHostName.c_str(), aInterfaceIndex);
 
-<<<<<<< HEAD
-    DNSServiceGetAddrInfo(&mServiceRef, /* flags */ kDNSServiceFlagsTimeout, aInterfaceIndex,
-=======
     DNSServiceGetAddrInfo(&mServiceRef, kDNSServiceFlagsTimeout, aInterfaceIndex,
->>>>>>> a31b562e
                           kDNSServiceProtocol_IPv6 | kDNSServiceProtocol_IPv4, mInstanceInfo.mHostName.c_str(),
                           HandleGetAddrInfoResult, this);
 }
