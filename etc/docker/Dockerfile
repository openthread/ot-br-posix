--- conflicted
+++ resolved
@@ -56,14 +56,7 @@
   doxygen
 
 RUN apt-get update \
-<<<<<<< HEAD
   && apt-get install --no-install-recommends -y $OTBR_DOCKER_REQS $OTBR_DOCKER_DEPS \
-  && git config --global http.sslVerify false \
-  && git reset --hard && git clean -xffd \
-=======
-  && apt-get install -y $OTBR_DOCKER_REQS $OTBR_DOCKER_DEPS \
-  && git clean -xfd \
->>>>>>> 0a18ff04
   && ln -fs /usr/share/zoneinfo/UTC /etc/localtime \
   && ./script/bootstrap \
   && ./script/setup \
